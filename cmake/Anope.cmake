--- conflicted
+++ resolved
@@ -14,15 +14,11 @@
   # Reset libraries
   set(LIBRARIES)
   # Check to see if there are any lines matching: /* RequiredLibraries: [something] */
-<<<<<<< HEAD
-  file(STRINGS ${SRC} REQUIRED_LIBRARIES REGEX "/\\\\*[ \t]*RequiredLibraries:[ \t]*.*[ \t]*\\\\*/")
-=======
   if(WIN32)
-    read_from_file(${SRC} "/\\\\*[ \t]*RequiredWindowsLibraries:[ \t]*.*[ \t]*\\\\*/" REQUIRED_LIBRARIES)
+    file(STRINGS ${SRC} REQUIRED_LIBRARIES REGEX "/\\\\*[ \t]*RequiredWindowsLibraries:[ \t]*.*[ \t]*\\\\*/")
   else(WIN32)
-    read_from_file(${SRC} "/\\\\*[ \t]*RequiredLibraries:[ \t]*.*[ \t]*\\\\*/" REQUIRED_LIBRARIES)
+    file(STRINGS ${SRC} REQUIRED_LIBRARIES REGEX "/\\\\*[ \t]*RequiredLibraries:[ \t]*.*[ \t]*\\\\*/")
   endif(WIN32)
->>>>>>> 9a947fa4
   # Iterate through those lines
   foreach(REQUIRED_LIBRARY ${REQUIRED_LIBRARIES})
     # Strip off the /* RequiredLibraries: and */ from the line
