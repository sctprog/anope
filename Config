#!/bin/sh
#
# Configuration script for Services.
#
# Anope (c) 2003-2014 Anope Team
# Contact us at team@anope.org
#
# This program is free but copyrighted software; see the file COPYING for
# details.
#
# Based on the original code of Epona by PegSoft.
# Based on the original code of Services by Andy Church.
#
###########################################################################

echo2 () {
	$ECHO2 "$*$ECHO2SUF" # these are defined later
}

exists () { # because some shells don't have test -e
	if [ -f $1 -o -d $1 -o -p $1 -o -c $1 -o -b $1 ] ; then
		return 0
	else
		return 1
	fi
}

Load_Cache () {
	if [ -f $SOURCE_DIR/config.cache -a -r $SOURCE_DIR/config.cache -a ! "$IGNORE_CACHE" ] ; then
		echo "Using defaults from config.cache. To ignore, $SOURCE_DIR/Config -nocache"
		echo ""
		. $SOURCE_DIR/config.cache
		CAN_QUICK="yes"
	else
		CAN_QUICK="no"
	fi
}

Run_Build_System () {
	WITH_INST=""
	WITH_RUN=""
	WITH_PERM=""
	EXTRA_INCLUDE=""
	EXTRA_LIBS=""

	if [ "$INSTDIR" != "" ] ; then
		WITH_INST="-DINSTDIR:STRING=$INSTDIR"
	fi

	if [ "$RUNGROUP" != "" ] ; then
		WITH_RUN="-DRUNGROUP:STRING=$RUNGROUP"
	fi

	if [ "$UMASK" != "" ] ; then
		WITH_PERM="-DDEFUMASK:STRING=$UMASK"
	fi

	if [ "$DEBUG" = "yes" ] ; then
		BUILD_TYPE="-DCMAKE_BUILD_TYPE:STRING=DEBUG"
	else
		BUILD_TYPE="-DCMAKE_BUILD_TYPE:STRING=RELEASE"
	fi

<<<<<<< HEAD
	if [ "$USE_RUN_CC_PL" = "yes" ] ; then
		RUN_CC_PL="-DUSE_RUN_CC_PL:BOOLEAN=ON"
	else
		RUN_CC_PL="-DUSE_RUN_CC_PL:BOOLEAN=OFF"
=======
	if [ "$USE_PCH" = "yes" ] ; then
		PCH="-DUSE_PCH:BOOLEAN=ON"
	else
		PCH="-DUSE_PCH:BOOLEAN=OFF"
>>>>>>> 830361e9
	fi

	if [ "$EXTRA_INCLUDE_DIRS" != "" ] ; then
		EXTRA_INCLUDE="-DEXTRA_INCLUDE:STRING=$EXTRA_INCLUDE_DIRS"
	fi

	if [ "$EXTRA_LIB_DIRS" != "" ] ; then
		EXTRA_LIBS="-DEXTRA_LIBS:STRING=$EXTRA_LIB_DIRS"
	fi

	if [ "$SOURCE_DIR" = "." ] ; then
		pwdsave=`pwd`
		test -d build || mkdir build
		cd "build"
		REAL_SOURCE_DIR=".."
	else
		REAL_SOURCE_DIR="$SOURCE_DIR"
	fi

	echo "cmake $WITH_INST $WITH_RUN $WITH_PERM $BUILD_TYPE $RUN_CC_PL $EXTRA_INCLUDE $EXTRA_LIBS $EXTRA_CONFIG_ARGS $REAL_SOURCE_DIR"

	cmake $WITH_INST $WITH_RUN $WITH_PERM $BUILD_TYPE $RUN_CC_PL $EXTRA_INCLUDE $EXTRA_LIBS $EXTRA_CONFIG_ARGS $REAL_SOURCE_DIR

	echo ""
	if [ "$SOURCE_DIR" = "." ] ; then
		echo "Now cd build, then run make to build Anope."
		cd "$pwdsave"
	else
		echo "Now run make to build Anope."
	fi
}

ECHO2SUF=''
if [ "`echo -n a ; echo -n b`" = "ab" ] ; then
	ECHO2='echo -n'
elif [ "`echo 'a\c' ; echo 'b\c'`" = "ab" ] ; then
	ECHO2='echo' ; ECHO2SUF='\c'
elif [ "`printf 'a' 2>&1 ; printf 'b' 2>&1`" = "ab" ] ; then
	ECHO2='printf "%s"'
else
	# oh well...
	ECHO2='echo'
fi
export ECHO2 ECHO2SUF

###########################################################################
# Init values
###########################################################################

INSTDIR=$HOME/services
RUNGROUP=
UMASK=
DEBUG="no"
<<<<<<< HEAD
USE_RUN_CC_PL="no"
=======
USE_PCH="no"
>>>>>>> 830361e9
EXTRA_INCLUDE_DIRS=
EXTRA_LIB_DIRS=
EXTRA_CONFIG_ARGS=
CAN_QUICK="no"
SOURCE_DIR=`dirname $0`

###########################################################################
# Check out the options
###########################################################################

while [ $# -ge 1 ] ; do
	if [ $1 = "--help" ] ; then
		echo "Config utility for Anope"
		echo "------------------------"
		echo "Syntax: ./Config [options]"
		echo "-nocache     Ignore settings saved in config.cache"
		echo "-nointro     Skip intro (disclaimer, etc)"
		echo "-quick       Skip questions, go straight to cmake"
		exit 0
	elif [ $1 = "-nocache" ] ; then
		IGNORE_CACHE="1"
	elif [ $1 = "-nointro" ] ; then
		NO_INTRO="1"
	elif [ $1 = "-quick" -o $1 = "-q" ] ; then
		Load_Cache
		if [ "$CAN_QUICK" = "yes" ] ; then
			Run_Build_System
		else
			echo ""
			echo "Can't find cache file (config.cache), aborting..."
		fi
		exit 0
	fi
	shift 1
done

###########################################################################
# Check for CMake and (optionally) install it
###########################################################################

which cmake > /dev/null
if [ $? -ne 0 ] ; then
	clear
	echo "Anope requires CMake 2.4 or newer, which can be downloaded at http://cmake.org or through your system's package manager."
	echo "If you have installed CMake already, ensure it is in your PATH environment variable."
	exit 0
fi

###########################################################################

if [ ! "$NO_INTRO" ] ; then
	case `uname -s` in
		MINGW*)
			PAGER=less
			;;
		*)
			PAGER=more
			clear
			;;
	esac
	. $SOURCE_DIR/src/version.sh
	cat $SOURCE_DIR/.BANNER | sed "s/CURVER/$VERSION_MAJOR.$VERSION_MINOR.$VERSION_PATCH$VERSION_EXTRA/" | sed "s@SOURCE_DIR@$SOURCE_DIR@" | $PAGER
	echo ""
else
	echo ""
fi

echo "Beginning Services configuration."
echo ""

###########################################################################
# Load the cache
###########################################################################

if [ ! "$IGNORE_CACHE" ] ; then
	Load_Cache
fi

# Ask the user anything we need to know ahead of time.

export ok INPUT

####

ok=0
echo "In what directory should Anope be installed?"
while [ $ok -eq 0 ] ; do
	echo2 "[$INSTDIR] "
	if read INPUT ; then : ; else echo "" ; exit 1 ; fi
	if [ ! "$INPUT" ] ; then
		INPUT=$INSTDIR
	fi
	if [ ! -d "$INPUT" ] ; then
		if exists "$INPUT" ; then
			echo "$INPUT exists, but is not a directory!"
		else
			echo "$INPUT does not exist.  Create it?"
			echo2 "[y] "
			read YN
			if [ "$YN" != "n" ] ; then
				if mkdir -p $INPUT ; then
					ok=1
				fi
			fi
		fi
	elif exists "$INPUT/include/services.h" ; then
		echo "You cannot use the Services source directory as a target directory."
	else
		ok=1
	fi
done
INSTDIR=$INPUT
echo ""

####

OLD_RUNGROUP="$RUNGROUP"
if [ "$RUNGROUP" ] ; then
	echo "Which group should all Services data files be owned by?  (If Services"
	echo "should not force files to be owned by a particular group, type \"none\""
	echo "(without the quotes) and press Return.)"
else
	echo "Which group should all Services data files be owned by?  (If Services"
	echo "should not force files to be owned by a particular group, just press"
	echo "Return.)"
fi
echo2 "[$RUNGROUP] "
if read INPUT ; then : ; else echo "" ; exit 1 ; fi
if [ "$INPUT" ] ; then
	if [ "$INPUT" = "none" ] ; then
		RUNGROUP=""
	else
		RUNGROUP="$INPUT"
	fi
fi
echo ""

####

if [ ! "$UMASK" -o "$RUNGROUP" != "$OLD_RUNGROUP" ] ; then
	if [ "$RUNGROUP" ] ; then
		UMASK=007
	else
		UMASK=077
	fi
fi

ok=0
echo "What should the default umask for data files be (in octal)?"
echo "(077 = only accessible by owner; 007 = accessible by owner and group)"
while [ $ok -eq 0 ] ; do
	echo2 "[$UMASK] "
	if read INPUT ; then : ; else echo "" ; exit 1 ; fi
	if [ ! "$INPUT" ] ; then
		INPUT=$UMASK
	fi
	if [ `echo "$INPUT" | grep -c '[^0-7]'` -gt 0 ] ; then
		echo "$UMASK is not a valid octal number!"
	else
		if [ "`echo $INPUT | cut -c1`" != "0" ] ; then
			INPUT=0$INPUT
		fi
		ok=1
	fi
done
UMASK=$INPUT
echo ""

####

TEMP_YN="n"
if [ "$DEBUG" = "yes" ] ; then
	TEMP_YN="y"
fi
echo "Would you like to build a debug version of Anope?"
echo2 "[$TEMP_YN] "
read YN
if [ "$YN" ] ; then
	if [ "$YN" = "y" ] ; then
		DEBUG="yes"
	else
		DEBUG="no"
	fi
fi
echo ""

####

TEMP_YN="n"
<<<<<<< HEAD
if [ "$USE_RUN_CC_PL" = "yes" ] ; then
	TEMP_YN="y"
fi
echo "You can optionally have the build run through run-cc.pl, which will"
echo "cause warnings and errors (if any) to be colored yellow and red,"
echo "respectively. This relies on Perl being installed, so if you say yes"
echo "to this without Perl, the option will be ignored."
echo "NOTE: If you are using MinGW, it is NOT recommended to say yes to"
echo "this, it may fail."
echo "Would you like to utilize run-cc.pl?"
=======
if [ "$USE_PCH" = "yes" ] ; then
	TEMP_YN="y"
fi
echo "Do you want to build using precompiled headers? This can speed up"
echo "the build, but uses more disk space."
>>>>>>> 830361e9
echo2 "[$TEMP_YN] "
read YN
if [ "$YN" ] ; then
	if [ "$YN" = "y" ] ; then
<<<<<<< HEAD
		USE_RUN_CC_PL="yes"
	else
		USE_RUN_CC_PL="no"
=======
		USE_PCH="yes"
	else
		USE_PCH="no"
>>>>>>> 830361e9
	fi
fi
echo ""

####

echo "Are there any extra include directories you wish to use?"
echo "You may only need to do this if CMake is unable to locate"
echo "missing dependencies without hints."
echo "Separate directories with semicolons."
echo "If you need no extra include directories, enter NONE in all caps."
echo2 "[$EXTRA_INCLUDE_DIRS] "
if read INPUT ; then : ; else echo "" ; exit 1 ; fi
if [ "$INPUT" ] ; then
	if [ "$INPUT" = "NONE" ] ; then
		EXTRA_INCLUDE_DIRS=""
	else
		EXTRA_INCLUDE_DIRS=$INPUT
	fi
fi
echo ""

####

echo "Are there any extra library directories you wish to use?"
echo "You may only need to do this if CMake is unable to locate"
echo "missing dependencies without hints."
echo "Separate directories with semicolons."
echo "If you need no extra library directories, enter NONE in all caps."
echo2 "[$EXTRA_LIB_DIRS] "
if read INPUT ; then : ; else echo "" ; exit 1 ; fi
if [ "$INPUT" ] ; then
	if [ "$INPUT" = "NONE" ] ; then
		EXTRA_LIB_DIRS=""
	else
		EXTRA_LIB_DIRS=$INPUT
	fi
fi
echo ""

####

echo "Are there any extra arguments you wish to pass to CMake?"
echo "If you need no extra arguments to CMake, enter NONE in all caps."
echo2 "[$EXTRA_CONFIG_ARGS] "
if read INPUT ; then : ; else echo "" ; exit 1 ; fi
if [ "$INPUT" ] ; then
	if [ "$INPUT" = "NONE" ] ; then
		EXTRA_CONFIG_ARGS=""
	else
		EXTRA_CONFIG_ARGS=$INPUT
	fi
fi
echo ""

####

################################################################################
# Store values
################################################################################

echo2 "Saving configuration results in config.cache... "

cat <<EOT >$SOURCE_DIR/config.cache
INSTDIR="$INSTDIR"
RUNGROUP="$RUNGROUP"
UMASK=$UMASK
DEBUG="$DEBUG"
<<<<<<< HEAD
USE_RUN_CC_PL="$USE_RUN_CC_PL"
=======
USE_PCH="$USE_PCH"
>>>>>>> 830361e9
EXTRA_INCLUDE_DIRS="$EXTRA_INCLUDE_DIRS"
EXTRA_LIB_DIRS="$EXTRA_LIB_DIRS"
EXTRA_CONFIG_ARGS="$EXTRA_CONFIG_ARGS"
EOT
echo "done."


################################################################################
# Build the build system string
################################################################################

Run_Build_System<|MERGE_RESOLUTION|>--- conflicted
+++ resolved
@@ -59,19 +59,6 @@
 		BUILD_TYPE="-DCMAKE_BUILD_TYPE:STRING=DEBUG"
 	else
 		BUILD_TYPE="-DCMAKE_BUILD_TYPE:STRING=RELEASE"
-	fi
-
-<<<<<<< HEAD
-	if [ "$USE_RUN_CC_PL" = "yes" ] ; then
-		RUN_CC_PL="-DUSE_RUN_CC_PL:BOOLEAN=ON"
-	else
-		RUN_CC_PL="-DUSE_RUN_CC_PL:BOOLEAN=OFF"
-=======
-	if [ "$USE_PCH" = "yes" ] ; then
-		PCH="-DUSE_PCH:BOOLEAN=ON"
-	else
-		PCH="-DUSE_PCH:BOOLEAN=OFF"
->>>>>>> 830361e9
 	fi
 
 	if [ "$EXTRA_INCLUDE_DIRS" != "" ] ; then
@@ -125,11 +112,6 @@
 RUNGROUP=
 UMASK=
 DEBUG="no"
-<<<<<<< HEAD
-USE_RUN_CC_PL="no"
-=======
-USE_PCH="no"
->>>>>>> 830361e9
 EXTRA_INCLUDE_DIRS=
 EXTRA_LIB_DIRS=
 EXTRA_CONFIG_ARGS=
@@ -318,44 +300,6 @@
 
 ####
 
-TEMP_YN="n"
-<<<<<<< HEAD
-if [ "$USE_RUN_CC_PL" = "yes" ] ; then
-	TEMP_YN="y"
-fi
-echo "You can optionally have the build run through run-cc.pl, which will"
-echo "cause warnings and errors (if any) to be colored yellow and red,"
-echo "respectively. This relies on Perl being installed, so if you say yes"
-echo "to this without Perl, the option will be ignored."
-echo "NOTE: If you are using MinGW, it is NOT recommended to say yes to"
-echo "this, it may fail."
-echo "Would you like to utilize run-cc.pl?"
-=======
-if [ "$USE_PCH" = "yes" ] ; then
-	TEMP_YN="y"
-fi
-echo "Do you want to build using precompiled headers? This can speed up"
-echo "the build, but uses more disk space."
->>>>>>> 830361e9
-echo2 "[$TEMP_YN] "
-read YN
-if [ "$YN" ] ; then
-	if [ "$YN" = "y" ] ; then
-<<<<<<< HEAD
-		USE_RUN_CC_PL="yes"
-	else
-		USE_RUN_CC_PL="no"
-=======
-		USE_PCH="yes"
-	else
-		USE_PCH="no"
->>>>>>> 830361e9
-	fi
-fi
-echo ""
-
-####
-
 echo "Are there any extra include directories you wish to use?"
 echo "You may only need to do this if CMake is unable to locate"
 echo "missing dependencies without hints."
@@ -418,11 +362,6 @@
 RUNGROUP="$RUNGROUP"
 UMASK=$UMASK
 DEBUG="$DEBUG"
-<<<<<<< HEAD
-USE_RUN_CC_PL="$USE_RUN_CC_PL"
-=======
-USE_PCH="$USE_PCH"
->>>>>>> 830361e9
 EXTRA_INCLUDE_DIRS="$EXTRA_INCLUDE_DIRS"
 EXTRA_LIB_DIRS="$EXTRA_LIB_DIRS"
 EXTRA_CONFIG_ARGS="$EXTRA_CONFIG_ARGS"
