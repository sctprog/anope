<?php

/**
 * XMLRPC Functions
 *
<<<<<<< HEAD
 * (C) 2003-2015 Anope Team
=======
 * (C) 2003-2017 Anope Team
>>>>>>> 8656b65e
 * Contact us at team@anope.org
 */

class AnopeXMLRPC
{
    /**
     * The XMLRPC host
     *
     * @var string
     */
    private $host;

    /**
     * Initiate a new AnopeXMLRPC instance
     *
     * @param $host
     */
    public function __construct($host)
    {
        $this->host = $host;
    }

    /**
     * Run an XMLRPC command. Name should be a query name and params an array of parameters, eg:
     * $this->raw("checkAuthentication", ["adam", "qwerty"]);
     * If successful returns back an array of useful information.
     *
     * Note that $params["id"] is reserved for query ID, you may set it to something if you wish.
     * If you do, the same ID will be passed back with the reply from Anope.
     *
     * @param $name
     * @param $params
     * @return array|null
     */
    public function run($name, $params)
    {
        $xmlquery = xmlrpc_encode_request($name, $params);
        $context = stream_context_create(["http" => [
            "method" => "POST",
            "header" => "Content-Type: text/xml",
            "content" => $xmlquery]]);

        $inbuf = file_get_contents($this->host, false, $context);
        $response = xmlrpc_decode($inbuf);

        if ($response) {
            return $response;
        }

        return null;
    }

    /**
     * Do Command on Service as User, eg:
     * $anope->command("ChanServ", "Adam", "REGISTER #adam");
     * Returns an array of information regarding the command execution, if
     * If 'online' is set to yes, then the reply to the command was sent to the user on IRC.
     * If 'online' is set to no, then the reply to the command is in the array member 'return'
     *
     * @param $service
     * @param $user
     * @param $command
     * @return array|null
     */
    public function command($service, $user, $command)
    {
        return $this->run("command", [$service, $user, $command]);
    }

    /**
     * Check an account/nick name and password to see if they are valid
     * Returns the account display name if valid
     *
     * @param $account
     * @param $pass
     * @return string|null
     */
    public function auth($account, $pass)
    {
        $ret = $this->run("checkAuthentication", [$account, $pass]);

        if ($ret && $ret["result"] == "Success") {
            return $ret["account"];
        }

        return null;
    }

    /**
     * Returns an array of misc stats regarding Anope
     *
     * @return array|null
     */
    public function stats()
    {
        return $this->run("stats", null);
    }

    /**
     * Look up data for a channel
     * Returns an array containing channel information, or an array of size one
     * (just containing the name) if the channel does not exist
     *
     * @param $channel
     * @return array|null
     */
    public function channel($channel)
    {
        return $this->run("channel", [$channel]);
    }
    
    /**
     * Sent a notice to a user.
     * Returns an array containing channel information, or an array of size one
     * (just containing the name) if the channel does not exist
     *
     * @param $source
     * @param $target
     * @param $message
     * @return array|null
     */
    public function notice($source, $target, $message)
    {
        return $this->run("notice", [$source, $target, $message]);
    }

    /**
     * Like channel(), but different.
     *
     * @param $user
     * @return array|null
     */
    public function user($user)
    {
        return $this->run("user", [$user]);
    }
}

$anope = new AnopeXMLRPC("http://127.0.0.1:8080/xmlrpc");<|MERGE_RESOLUTION|>--- conflicted
+++ resolved
@@ -3,14 +3,9 @@
 /**
  * XMLRPC Functions
  *
-<<<<<<< HEAD
- * (C) 2003-2015 Anope Team
-=======
  * (C) 2003-2017 Anope Team
->>>>>>> 8656b65e
  * Contact us at team@anope.org
  */
-
 class AnopeXMLRPC
 {
     /**
