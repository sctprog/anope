--- conflicted
+++ resolved
@@ -1,6 +1,3 @@
-<<<<<<< HEAD
-Anope Version 2.0.4-git
-=======
 Anope Version 2.0.5-git
 -------------------
 Fix negative levels to not match users with negative access
@@ -20,7 +17,6 @@
 Add support for logging hostname/ip of SASL authentication attempts, if supported by IRCd
 
 Anope Version 2.0.4
->>>>>>> 71bb3fef
 -------------------
 Add notice rpc method to XMLRPC
 Fix access check in cs_updown to not allow actions on users with equal access
