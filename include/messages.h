/*
 *
 * (C) 2003-2014 Anope Team
 * Contact us at team@anope.org
 *
 * Please read COPYING and README for further details.
 *
 * Based on the original code of Epona by Lara.
 * Based on the original code of Services by Andy Church.
 *
 */

#include "protocol.h"

/* Common IRCD messages.
 * Protocol modules may chose to include some, none, or all of these handlers
 * as they see fit.
 */

namespace Message
{

	struct CoreExport Away : IRCDMessage
	{
		Away(Module *creator, const Anope::string &mname = "AWAY") : IRCDMessage(creator, mname, 0) { SetFlag(IRCDMESSAGE_REQUIRE_USER); SetFlag(IRCDMESSAGE_SOFT_LIMIT); }

		void Run(MessageSource &source, const std::vector<Anope::string> &params) override;
	};

	struct CoreExport Capab : IRCDMessage
	{
		Capab(Module *creator, const Anope::string &mname = "CAPAB") : IRCDMessage(creator, mname, 1) { SetFlag(IRCDMESSAGE_SOFT_LIMIT); }

		void Run(MessageSource &source, const std::vector<Anope::string> &params) override;
	};

	struct CoreExport Error : IRCDMessage
	{
		Error(Module *creator, const Anope::string &mname = "ERROR") : IRCDMessage(creator, mname, 1) { }

		void Run(MessageSource &source, const std::vector<Anope::string> &params) override;
	};

	struct CoreExport Invite : IRCDMessage
	{
		Invite(Module *creator, const Anope::string &mname = "INVITE") : IRCDMessage(creator, mname, 2) { SetFlag(IRCDMESSAGE_REQUIRE_USER); SetFlag(IRCDMESSAGE_SOFT_LIMIT); }

		void Run(MessageSource &source, const std::vector<Anope::string> &params) override;
	};

	struct CoreExport Join : IRCDMessage
	{
		Join(Module *creator, const Anope::string &mname = "JOIN") : IRCDMessage(creator, mname, 1) { SetFlag(IRCDMESSAGE_REQUIRE_USER); SetFlag(IRCDMESSAGE_SOFT_LIMIT); }

		void Run(MessageSource &source, const std::vector<Anope::string> &params) override;

		typedef std::pair<ChannelStatus, User *> SJoinUser;

		/** Handle a SJOIN.
		 * @param source The source of the SJOIN
		 * @param chan The channel the users are joining to
		 * @param ts The TS for the channel
		 * @param modes The modes sent with the SJOIN, if any
		 * @param users The users and their status, if any
		 */
		static void SJoin(MessageSource &source, const Anope::string &chan, time_t ts, const Anope::string &modes, const std::list<SJoinUser> &users);
	};

	struct CoreExport Kick : IRCDMessage
	{
		Kick(Module *creator, const Anope::string &mname = "KICK") : IRCDMessage(creator, mname, 2) { SetFlag(IRCDMESSAGE_SOFT_LIMIT); }

		void Run(MessageSource &source, const std::vector<Anope::string> &params) override;
	};

	struct CoreExport Kill : IRCDMessage
	{
		Kill(Module *creator, const Anope::string &mname = "KILL") : IRCDMessage(creator, mname, 2) { }

		void Run(MessageSource &source, const std::vector<Anope::string> &params) override;
	};

	struct CoreExport Mode : IRCDMessage
	{
		Mode(Module *creator, const Anope::string &mname = "MODE") : IRCDMessage(creator, mname, 2) { SetFlag(IRCDMESSAGE_SOFT_LIMIT); }

		void Run(MessageSource &source, const std::vector<Anope::string> &params) override;
	};

	struct CoreExport MOTD : IRCDMessage
	{
		MOTD(Module *creator, const Anope::string &mname = "MOTD") : IRCDMessage(creator, mname, 1) { }

		void Run(MessageSource &source, const std::vector<Anope::string> &params) override;
	};

	struct CoreExport Notice : IRCDMessage
	{
		Notice(Module *creator, const Anope::string &mname = "NOTICE") : IRCDMessage(creator, mname, 2) { SetFlag(IRCDMESSAGE_REQUIRE_USER); }

		void Run(MessageSource &source, const std::vector<Anope::string> &params) override;
	};

	struct CoreExport Part : IRCDMessage
	{
		Part(Module *creator, const Anope::string &mname = "PART") : IRCDMessage(creator, mname, 1) { SetFlag(IRCDMESSAGE_REQUIRE_USER); SetFlag(IRCDMESSAGE_SOFT_LIMIT); }

		void Run(MessageSource &source, const std::vector<Anope::string> &params) override;
	};

	struct CoreExport Ping : IRCDMessage
	{
		Ping(Module *creator, const Anope::string &mname = "PING") : IRCDMessage(creator, mname, 1) { SetFlag(IRCDMESSAGE_SOFT_LIMIT); }

		void Run(MessageSource &source, const std::vector<Anope::string> &params) override;
	};

	struct CoreExport Privmsg : IRCDMessage
	{
		Privmsg(Module *creator, const Anope::string &mname = "PRIVMSG") : IRCDMessage(creator, mname, 2) { SetFlag(IRCDMESSAGE_REQUIRE_USER); }

		void Run(MessageSource &source, const std::vector<Anope::string> &params) override;
	};

	struct CoreExport Quit : IRCDMessage
	{
		Quit(Module *creator, const Anope::string &mname = "QUIT") : IRCDMessage(creator, mname, 1) { SetFlag(IRCDMESSAGE_REQUIRE_USER); }

		void Run(MessageSource &source, const std::vector<Anope::string> &params) override;
	};

	struct CoreExport SQuit : IRCDMessage
	{
<<<<<<< HEAD
		SQuit(Module *creator, const Anope::string &mname = "SQUIT") : IRCDMessage(creator, mname, 2) { SetFlag(IRCDMESSAGE_REQUIRE_SERVER); }

		void Run(MessageSource &source, const std::vector<Anope::string> &params) override;
=======
		SQuit(Module *creator, const Anope::string &mname = "SQUIT") : IRCDMessage(creator, mname, 2) { }
	
		void Run(MessageSource &source, const std::vector<Anope::string> &params) anope_override;
>>>>>>> 9a947fa4
	};

	struct CoreExport Stats : IRCDMessage
	{
		Stats(Module *creator, const Anope::string &mname = "STATS") : IRCDMessage(creator, mname, 1) { SetFlag(IRCDMESSAGE_REQUIRE_USER); SetFlag(IRCDMESSAGE_SOFT_LIMIT); }

		void Run(MessageSource &source, const std::vector<Anope::string> &params) override;
	};

	struct CoreExport Time : IRCDMessage
	{
		Time(Module *creator, const Anope::string &mname = "TIME") : IRCDMessage(creator, mname, 0) { SetFlag(IRCDMESSAGE_SOFT_LIMIT); }

		void Run(MessageSource &source, const std::vector<Anope::string> &params) override;
	};

	struct CoreExport Topic : IRCDMessage
	{
		Topic(Module *creator, const Anope::string &mname = "TOPIC") : IRCDMessage(creator, mname, 2) { SetFlag(IRCDMESSAGE_REQUIRE_USER); }

		void Run(MessageSource &source, const std::vector<Anope::string> &params) override;
	};

	struct CoreExport Version : IRCDMessage
	{
		Version(Module *creator, const Anope::string &mname = "VERSION") : IRCDMessage(creator, mname, 0) { SetFlag(IRCDMESSAGE_SOFT_LIMIT); }

		void Run(MessageSource &source, const std::vector<Anope::string> &params) override;
	};

	struct CoreExport Whois : IRCDMessage
	{
 		Whois(Module *creator, const Anope::string &mname = "WHOIS") : IRCDMessage(creator, mname, 1) { SetFlag(IRCDMESSAGE_SOFT_LIMIT); }

		void Run(MessageSource &source, const std::vector<Anope::string> &params) override;
	};

} // namespace Message<|MERGE_RESOLUTION|>--- conflicted
+++ resolved
@@ -131,15 +131,9 @@
 
 	struct CoreExport SQuit : IRCDMessage
 	{
-<<<<<<< HEAD
-		SQuit(Module *creator, const Anope::string &mname = "SQUIT") : IRCDMessage(creator, mname, 2) { SetFlag(IRCDMESSAGE_REQUIRE_SERVER); }
+		SQuit(Module *creator, const Anope::string &mname = "SQUIT") : IRCDMessage(creator, mname, 2) { }
 
 		void Run(MessageSource &source, const std::vector<Anope::string> &params) override;
-=======
-		SQuit(Module *creator, const Anope::string &mname = "SQUIT") : IRCDMessage(creator, mname, 2) { }
-	
-		void Run(MessageSource &source, const std::vector<Anope::string> &params) anope_override;
->>>>>>> 9a947fa4
 	};
 
 	struct CoreExport Stats : IRCDMessage
