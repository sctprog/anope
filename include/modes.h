/* Mode support
 *
 * Copyright (C) 2008-2011 Adam <Adam@anope.org>
 * Copyright (C) 2008-2014 Anope Team <team@anope.org>
 *
 * Please read COPYING and README for further details.
 */

#pragma once

#include "anope.h"
#include "base.h"

/** The different types of modes
*/
enum ModeType
{
	/* Regular mode */
	MODE_REGULAR,
	/* b/e/I */
	MODE_LIST,
	/* k/l etc */
	MODE_PARAM,
	/* v/h/o/a/q */
	MODE_STATUS
};

/* Classes of modes, Channel modes and User modes
 */
enum ModeClass
{
	MC_CHANNEL,
	MC_USER
};

/** This class is the basis of all modes in Anope
 */
class CoreExport Mode : public Base
{
 public:
 	/* Mode name */
 	Anope::string name;
	/* Class of mode this is (user/channel) */
	ModeClass mclass;
	/* Mode char for this, eg 'b' */
	char mchar;
	/* Type of mode this is, eg MODE_LIST */
	ModeType type;

	/** constructor
	 * @param mname The mode name
	 * @param mclass The type of mode this is
	 * @param mc The mode char
	 * @param type The mode type
	 */
	Mode(const Anope::string &mname, ModeClass mclass, char mc, ModeType type);
	virtual ~Mode();

	/** Can a user set this mode, used for mlock
	 * @param u The user
	 */
	virtual bool CanSet(User *u) const;
};

/** This class is a user mode, all user modes use this/inherit from this
 */
class CoreExport UserMode : public Mode
{
 public:
	/** constructor
	 * @param name The mode name
	 * @param mc The mode char
	 */
	UserMode(const Anope::string &name, char mc);
};

class CoreExport UserModeParam : public UserMode
{
 public:
 	/** constructor
	 * @param name The mode name
	 * @param mc The mode char
	 */
	UserModeParam(const Anope::string &name, char mc);

	/** Check if the param is valid
	 * @param value The param
	 * @return true or false
	 */
	virtual bool IsValid(Anope::string &value) const { return true; }
};

/** This class is a channel mode, all channel modes use this/inherit from this
 */
class CoreExport ChannelMode : public Mode
{
 public:
	/* channel modes that can posssibly unwrap this mode */
	std::vector<ChannelMode *> listeners;

	/** constructor
	 * @param name The mode name
	 * @param mc The mode char
	 */
	ChannelMode(const Anope::string &name, char mc);

<<<<<<< HEAD
	bool CanSet(User *u) const override;
=======
	bool CanSet(User *u) const anope_override;

	/** 'wrap' this channel mode and param to the underlying mode and param
	 */
	virtual ChannelMode *Wrap(Anope::string &param);

	/** 'unwrap' this mode to our internal representation
	 */
	ChannelMode *Unwrap(Anope::string &param);

	/** called when a mode is being unwrapped, and is asking us if we can unwrap it
	 */
	virtual ChannelMode *Unwrap(ChannelMode *, Anope::string &param);
>>>>>>> 9a947fa4
};

/** This is a mode for lists, eg b/e/I. These modes should inherit from this
 */
class CoreExport ChannelModeList : public ChannelMode
{
 public:
	/** constructor
	 * @param name The mode name
	 * @param mc The mode char
	 */
	ChannelModeList(const Anope::string &name, char mc);

	/** Is the mask valid
	 * @param mask The mask
	 * @return true for yes, false for no
	 */
	virtual bool IsValid(Anope::string &mask) const;

	/** Checks if mask affects user
	 * Should only be used for extbans or other weird ircd-specific things.
	 * @param u The user
	 * @param e The entry to match against
	 * @return true on match
	 */
	virtual bool Matches(User *u, const Entry *e) { return false; }

	/** Called when a mask is added to a channel
	 * @param chan The channel
	 * @param mask The mask
	 */
	virtual void OnAdd(Channel *chan, const Anope::string &mask) { }

	/** Called when a mask is removed from a channel
	 * @param chan The channel
	 * @param mask The mask
	 */
	virtual void OnDel(Channel *chan, const Anope::string &mask) { }
};

/** This is a mode with a paramater, eg +k/l. These modes should use/inherit from this
*/
class CoreExport ChannelModeParam : public ChannelMode
{
 public:
	/** constructor
	 * @param name The mode name
	 * @param mc The mode char
	 * @param minus_no_arg true if this mode sends no arg when unsetting
	 */
	ChannelModeParam(const Anope::string &name, char mc, bool minus_no_arg = false);

	/* Should we send an arg when unsetting this mode? */
	bool minus_no_arg;

	/** Is the param valid
	 * @param value The param
	 * @return true for yes, false for no
	 */
	virtual bool IsValid(Anope::string &value) const { return true; }
};

/** This is a mode that is a channel status, eg +v/h/o/a/q.
*/
class CoreExport ChannelModeStatus : public ChannelMode
{
 public:
	/* The symbol, eg @ % + */
	char symbol;
	/* The "level" of the mode, used to compare with other modes.
	 * Used so we know op > halfop > voice etc.
	 */
	short level;

	/** constructor
	 * @param name The mode name
	 * @param mc The mode char
	 * @param msymbol The symbol for the mode, eg @ %
	 * @param mlevel A level for the mode, which is usually determined by the PREFIX capab
	 */
	ChannelModeStatus(const Anope::string &name, char mc, char msymbol, short mlevel);
};

/** A virtual mode. This mode doesn't natively exist on the IRCd (like extbans),
 * but we still have a representation for it.
 */
template<typename T>
class CoreExport ChannelModeVirtual : public T
{
	Anope::string base;
	ChannelMode *basech;

 public:
	ChannelModeVirtual(const Anope::string &mname, const Anope::string &basename);

	~ChannelModeVirtual();

	ChannelMode *Wrap(Anope::string &param) anope_override;

	ChannelMode *Unwrap(ChannelMode *cm, Anope::string &param) = 0;
};

/* The status a user has on a channel (+v, +h, +o) etc */
class CoreExport ChannelStatus
{
	Anope::string modes;
 public:
 	ChannelStatus();
 	ChannelStatus(const Anope::string &modes);
 	void AddMode(char c);
	void DelMode(char c);
	bool HasMode(char c) const;
	bool Empty() const;
	void Clear();
	const Anope::string &Modes() const;
	Anope::string BuildModePrefixList() const;
};

class CoreExport UserModeOperOnly : public UserMode
{
 public:
	UserModeOperOnly(const Anope::string &mname, char um) : UserMode(mname, um) { }

	bool CanSet(User *u) const override;
};

class CoreExport UserModeNoone : public UserMode
{
 public:
	UserModeNoone(const Anope::string &mname, char um) : UserMode(mname, um) { }

	bool CanSet(User *u) const override;
};

/** Channel mode +k (key)
 */
class CoreExport ChannelModeKey : public ChannelModeParam
{
 public:
	ChannelModeKey(char mc) : ChannelModeParam("KEY", mc) { }

<<<<<<< HEAD
	bool IsValid(const Anope::string &value) const override;
=======
	bool IsValid(Anope::string &value) const anope_override;
>>>>>>> 9a947fa4
};

/** This class is used for oper only channel modes
 */
class CoreExport ChannelModeOperOnly : public ChannelMode
{
 public:
	ChannelModeOperOnly(const Anope::string &mname, char mc) : ChannelMode(mname, mc) { }

	/* Opers only */
	bool CanSet(User *u) const override;
};

/** This class is used for channel modes only servers may set
 */
class CoreExport ChannelModeNoone : public ChannelMode
{
 public:
	ChannelModeNoone(const Anope::string &mname, char mc) : ChannelMode(mname, mc) { }

	bool CanSet(User *u) const override;
};

/** This is the mode manager
 * It contains functions for adding modes to Anope so Anope can track them
 * and do things such as MLOCK.
 * This also contains a mode stacker that will combine multiple modes and set
 * them on a channel or user at once
 */
class CoreExport ModeManager
{
 public:

	/* Number of generic channel and user modes we are tracking */
	static unsigned GenericChannelModes;
	static unsigned GenericUserModes;

	/** Add a user mode to Anope
	 * @param um A UserMode or UserMode derived class
	 * @return true on success, false on error
	 */
	static bool AddUserMode(UserMode *um);

	/** Add a channel mode to Anope
	 * @param cm A ChannelMode or ChannelMode derived class
	 * @return true on success, false on error
	 */
	static bool AddChannelMode(ChannelMode *cm);

	/** Remove a user mode from Anope
	 * @param um A UserMode to remove
	 */
	static void RemoveUserMode(UserMode *um);

	/** Remove a channel mode from Anope
	 * @param um A ChanneMode to remove
	 */
	static void RemoveChannelMode(ChannelMode *cm);

	/** Find a channel mode
	 * @param mode The mode
	 * @return The mode class
	 */
	static ChannelMode *FindChannelModeByChar(char mode);

	/** Find a user mode
	 * @param mode The mode
	 * @return The mode class
	 */
	static UserMode *FindUserModeByChar(char mode);

	/** Find a channel mode
	 * @param name The modename
	 * @return The mode class
	 */
	static ChannelMode *FindChannelModeByName(const Anope::string &name);

	/** Find a user mode
	 * @param name The modename
	 * @return The mode class
	 */
	static UserMode *FindUserModeByName(const Anope::string &name);

	/** Gets the channel mode char for a symbol (eg + returns v)
	 * @param symbol The symbol
	 * @return The char
	 */
	static char GetStatusChar(char symbol);

	static const std::vector<ChannelMode *> &GetChannelModes();
	static const std::vector<UserMode *> &GetUserModes();
	static const std::vector<ChannelModeStatus *> &GetStatusChannelModesByRank();
	static void RebuildStatusModes();

	/** Add a mode to the stacker to be set on a channel
	 * @param bi The client to set the modes from
	 * @param c The channel
	 * @param cm The channel mode
	 * @param set true for setting, false for removing
	 * @param param The param, if there is one
	 */
	static void StackerAdd(User *bi, Channel *c, ChannelMode *cm, bool set, const Anope::string &param = "");

	/** Add a mode to the stacker to be set on a user
	 * @param bi The client to set the modes from
	 * @param u The user
	 * @param um The user mode
	 * @param set true for setting, false for removing
	 * @param param The param, if there is one
	 */
	static void StackerAdd(User *bi, User *u, UserMode *um, bool set, const Anope::string &param = "");

	/** Process all of the modes in the stacker and send them to the IRCd to be set on channels/users
	 */
	static void ProcessModes();

	/** Delete a user, channel, or mode from the stacker
	 */
	static void StackerDel(User *u);
	static void StackerDel(Channel *c);
	static void StackerDel(Mode *m);
};

/** Represents a mask set on a channel (b/e/I)
 */
class CoreExport Entry
{
	Anope::string name;
	Anope::string mask;
 public:
	unsigned short cidr_len;
	Anope::string nick, user, host, real;

	/** Constructor
 	 * @param mode What mode this host is for, can be empty for unknown/no mode
	 * @param host A full or poartial nick!ident@host/cidr#real name mask
	 */
	Entry(const Anope::string &mode, const Anope::string &host);

	/** Get the banned mask for this entry
	 * @return The mask
	 */
	const Anope::string GetMask() const;

	const Anope::string GetNUHMask() const;

	/** Check if this entry matches a user
	 * @param u The user
	 * @param full True to match against a users real host and IP
	 * @return true on match
	 */
	bool Matches(User *u, bool full = false) const;
};<|MERGE_RESOLUTION|>--- conflicted
+++ resolved
@@ -104,10 +104,7 @@
 	 */
 	ChannelMode(const Anope::string &name, char mc);
 
-<<<<<<< HEAD
 	bool CanSet(User *u) const override;
-=======
-	bool CanSet(User *u) const anope_override;
 
 	/** 'wrap' this channel mode and param to the underlying mode and param
 	 */
@@ -120,7 +117,6 @@
 	/** called when a mode is being unwrapped, and is asking us if we can unwrap it
 	 */
 	virtual ChannelMode *Unwrap(ChannelMode *, Anope::string &param);
->>>>>>> 9a947fa4
 };
 
 /** This is a mode for lists, eg b/e/I. These modes should inherit from this
@@ -218,7 +214,7 @@
 
 	~ChannelModeVirtual();
 
-	ChannelMode *Wrap(Anope::string &param) anope_override;
+	ChannelMode *Wrap(Anope::string &param) override;
 
 	ChannelMode *Unwrap(ChannelMode *cm, Anope::string &param) = 0;
 };
@@ -262,11 +258,7 @@
  public:
 	ChannelModeKey(char mc) : ChannelModeParam("KEY", mc) { }
 
-<<<<<<< HEAD
-	bool IsValid(const Anope::string &value) const override;
-=======
-	bool IsValid(Anope::string &value) const anope_override;
->>>>>>> 9a947fa4
+	bool IsValid(Anope::string &value) const override;
 };
 
 /** This class is used for oper only channel modes
