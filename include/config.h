/*
 *
 * (C) 2003-2014 Anope Team
 * Contact us at team@anope.org
 *
 * Please read COPYING and README for further details.
 *
 * Based on the original code of Epona by Lara.
 * Based on the original code of Services by Andy Church.
 *
 */

#pragma once

#include "users.h"
#include "opertype.h"

namespace Configuration
{
	class CoreExport Block
	{
		friend struct Conf;

	 public:
		typedef Anope::map<Anope::string> item_map;
		typedef Anope::multimap<Block> block_map;

	 private:
		Anope::string name;
		item_map items;
		block_map blocks;
		int linenum;

	 public:
	 	Block(const Anope::string &);
		const Anope::string &GetName() const;
		int CountBlock(const Anope::string &name);
		Block* GetBlock(const Anope::string &name, int num = 0);

		template<typename T> inline T Get(const Anope::string &tag)
		{
			return this->Get<T>(tag, "");
		}
		/* VS 2008 has an issue with having a default argument here (def = ""), which is why the above
		 * function exists.
		 */
		template<typename T> T Get(const Anope::string &tag, const Anope::string &def) const
		{
			const Anope::string &value = this->Get<Anope::string>(tag, def);
			if (!value.empty())
				try
				{
					return convertTo<T>(value);
				}
				catch (const ConvertException &) { }
			return T();
		}

		bool Set(const Anope::string &tag, const Anope::string &value);
		const item_map* GetItems() const;
	};

	template<> CoreExport Anope::string Block::Get(const Anope::string &tag, const Anope::string& def) const;
	template<> CoreExport time_t Block::Get(const Anope::string &tag, const Anope::string &def) const;
	template<> CoreExport bool Block::Get(const Anope::string &tag, const Anope::string &def) const;
	template<> CoreExport unsigned int Block::Get(const Anope::string &tag, const Anope::string &def) const;

	/** Represents a configuration file
	 */
	class File
	{
		Anope::string name;
		bool executable;
		FILE *fp;
	 public:
		File(const Anope::string &, bool);
		~File();
		const Anope::string &GetName() const;

		bool IsOpen() const;
		bool Open();
		void Close();
		bool End() const;
		Anope::string Read();
	};

	struct Uplink;
	struct Usermode;
	struct Channelmode;

	struct CoreExport Conf : Block
	{
		/* options:readtimeout */
		time_t ReadTimeout;
		/* options:useprivmsg */
		bool UsePrivmsg;
		/* If we should default to privmsging clients */
		bool DefPrivmsg;
		/* Default language */
		Anope::string DefLanguage;
		/* options:timeoutcheck */
		time_t TimeoutCheck;
		/* options:usestrictprivmsg */
		bool UseStrictPrivmsg;
<<<<<<< HEAD
		/* flag for options:regexengine */
		std::regex::flag_type regex_flags;
=======
		/* networkinfo:nickchars */
		Anope::string NickChars;
>>>>>>> 830361e9

		/* either "/msg " or "/" */
		Anope::string StrictPrivmsg;
		/* List of uplink servers to try and connect to */
		std::vector<Uplink> Uplinks;
		/* A vector of our logfile options */
		std::vector<LogInfo> LogInfos;
		/* Array of ulined servers */
		std::vector<Anope::string> Ulines;
		/* List of available opertypes */
		std::vector<OperType *> MyOperTypes;
		/* names of opers configured in the configuration */
		std::vector<Anope::string> Opers;
		/* Map of fantasy commands */
		CommandInfo::map Fantasy;
		/* Command groups */
		std::vector<CommandGroup> CommandGroups;
		/* List of modules to autoload */
		std::vector<Anope::string> ModulesAutoLoad;
		/* After how many characters do we wrap lines? */
		unsigned int LineWrap;
		std::vector<Usermode> Usermodes;
		std::vector<Channelmode> Channelmodes;
		unsigned char CaseMapUpper[256], CaseMapLower[256];

		/* module configuration blocks */
		std::map<Anope::string, Block *> modules;
		Anope::map<Anope::string> bots;

		Conf();
		~Conf();

		void LoadConf(File &file);
		void Post(Conf *old);

		Block *GetModule(Module *);
		Block *GetModule(const Anope::string &name);

		ServiceBot *GetClient(const Anope::string &name);

		Block *GetCommand(CommandSource &);
	};

	struct Uplink
	{
		Anope::string host;
		unsigned port;
		Anope::string password;
		bool ipv6;

		Uplink(const Anope::string &_host, int _port, const Anope::string &_password, bool _ipv6) : host(_host), port(_port), password(_password), ipv6(_ipv6) { }
		inline bool operator==(const Uplink &other) const { return host == other.host && port == other.port && password == other.password && ipv6 == other.ipv6; }
		inline bool operator!=(const Uplink &other) const { return !(*this == other); }
	};

	struct Usermode
	{
		Anope::string name;
		char character;
		bool param;
		bool oper_only, setable;
	};

	struct Channelmode
	{
		Anope::string name, param_regex;
		char character;
		char status; /* status char, if any +/@ */
		int level; /* relative level */
		bool oper_only, list, param, param_unset, setable;

	};
}

class ConfigException : public CoreException
{
 public:
	/** Default constructor, just uses the error mesage 'Config threw an exception'.
	 */
	ConfigException() : CoreException("Config threw an exception", "Config Parser") { }
	/** This constructor can be used to specify an error message before throwing.
	 */
	ConfigException(const Anope::string &message) : CoreException(message, "Config Parser") { }

	virtual ~ConfigException() throw() = default;
};

extern Configuration::File ServicesConf;
extern CoreExport Configuration::Conf *Config;
<|MERGE_RESOLUTION|>--- conflicted
+++ resolved
@@ -102,13 +102,10 @@
 		time_t TimeoutCheck;
 		/* options:usestrictprivmsg */
 		bool UseStrictPrivmsg;
-<<<<<<< HEAD
 		/* flag for options:regexengine */
 		std::regex::flag_type regex_flags;
-=======
 		/* networkinfo:nickchars */
 		Anope::string NickChars;
->>>>>>> 830361e9
 
 		/* either "/msg " or "/" */
 		Anope::string StrictPrivmsg;
