/*
 *
 * (C) 2008-2011 Robin Burchell <w00t@inspircd.org>
 * (C) 2003-2014 Anope Team
 * Contact us at team@anope.org
 *
 * Please read COPYING and README for further details.
 *
 * Based on the original code of Epona by Lara.
 * Based on the original code of Services by Andy Church.
 *
 */

#pragma once

#include "anope.h"
#include "modes.h"
#include "extensible.h"
#include "serialize.h"
#include "commands.h"
<<<<<<< HEAD
=======
#include "account.h"
#include "sockets.h"
>>>>>>> 9a947fa4

typedef Anope::hash_map<User *> user_map;

extern CoreExport user_map UserListByNick, UserListByUID;

extern CoreExport int OperCount;
extern CoreExport unsigned MaxUserCount;
extern CoreExport time_t MaxUserTime;

/* Online user and channel data. */
class CoreExport User : public virtual Base, public Extensible, public CommandReply
{
	/* true if the user was quit or killed */
	bool quit;
	/* Users that are in the process of quitting */
	static std::list<User *> quitting_users;

 public:
	typedef std::map<Anope::string, Anope::string> ModeList;
 protected:
	Anope::string vident;
	Anope::string ident;
	Anope::string uid;
	/* If the user is on the access list of the nick theyre on */
	bool on_access;
	/* Map of user modes and the params this user has (if any) */
	ModeList modes;
	/* NickServ::Account account the user is currently loggged in as, if they are logged in */
	Serialize::Reference<NickServ::Account> nc;

	/* # of invalid password attempts */
	unsigned short invalid_pw_count;
	/* Time of last invalid password */
	time_t invalid_pw_time;


 public: // XXX: exposing a tiny bit too much
 	/* User's current nick */
	Anope::string nick;

	/* User's real hostname */
	Anope::string host;
	/* User's virtual hostname */
	Anope::string vhost;
	/* User's cloaked hostname */
	Anope::string chost;
	/* Realname */
	Anope::string realname;
	/* SSL Fingerprint */
	Anope::string fingerprint;
	/* User's IP */
	sockaddrs ip;
	/* Server user is connected to */
	Server *server;
	/* When the user signed on. Set on connect and never modified. */
	time_t signon;
	/* Timestamp of the nick. Updated when the nick changes. */
	time_t timestamp;
	/* Is the user as super admin? */
	bool super_admin;

	/* Channels the user is in */
	typedef std::map<Channel *, ChanUserContainer *> ChanUserList;
	ChanUserList chans;

	/* Last time this user sent a memo command used */
	time_t lastmemosend;
	/* Last time this user registered */
	time_t lastnickreg;
	/* Last time this user sent an email */
	time_t lastmail;

 protected:
	/** Create a new user object, initialising necessary fields and
	 * adds it to the hash
	 *
	 * @param snick The nickname of the user.
	 * @param sident The username of the user
	 * @param shost The hostname of the user
	 * @param svhost The vhost of the user
	 * @param sip The ip of the user
	 * @param sserver The server of the user
	 * @param srealname The realname/gecos of teh user
	 * @param ts User's timestamp
	 * @param smodes User's modes
	 * @param suid The unique identifier of the user.
	 * @param nc The account the user is identified as, if any
	 */
	User(const Anope::string &snick, const Anope::string &sident, const Anope::string &shost, const Anope::string &svhost, const Anope::string &sip, Server *sserver, const Anope::string &srealname, time_t ts, const Anope::string &smodes, const Anope::string &suid, NickServ::Account *nc);

	/** Destroy a user.
	 */
	virtual ~User();

 public:
	static User* OnIntroduce(const Anope::string &snick, const Anope::string &sident, const Anope::string &shost, const Anope::string &svhost, const Anope::string &sip, Server *sserver, const Anope::string &srealname, time_t ts, const Anope::string &smodes, const Anope::string &suid, NickServ::Account *nc);

	/** Update the nickname of a user record accordingly, should be
	 * called from ircd protocol.
	 * @param newnick The new username
	 * @param ts The time the nick was changed, User::timestamp will be updated to this.
	 */
	void ChangeNick(const Anope::string &newnick, time_t ts = Anope::CurTime);

	/** Update the displayed (vhost) of a user record.
	 * This is used (if set) instead of real host.
	 * @param host The new displayed host to give the user.
	 */
	void SetDisplayedHost(const Anope::string &host);

	/** Get the displayed vhost of a user record.
	 * @return The displayed vhost of the user, where ircd-supported, or the user's real host.
	 */
	const Anope::string &GetDisplayedHost() const;

	/** Update the cloaked host of a user
	 * @param host The cloaked host
	 */
	void SetCloakedHost(const Anope::string &newhost);

	/** Get the cloaked host of a user
	 * @return The cloaked host
	 */
	const Anope::string &GetCloakedHost() const;

	/** Retrieves the UID of the user, if set, else the nick.
	 * @return The UID of the user.
	 */
	const Anope::string &GetUID() const;

	/** Update the displayed ident (username) of a user record.
	 * @param ident The new ident to give this user.
	 */
	void SetVIdent(const Anope::string &ident);

	/** Get the displayed ident (username) of this user.
	 * @return The displayed ident of this user.
	 */
	const Anope::string &GetVIdent() const;

	/** Update the real ident (username) of a user record.
	 * @param ident The new ident to give this user.
	 * NOTE: Where possible, you should use the Get/SetVIdent() equivilants.
	 */
	void SetIdent(const Anope::string &ident);

	/** Get the real ident (username) of this user.
	 * @return The displayed ident of this user.
	 * NOTE: Where possible, you should use the Get/SetVIdent() equivilants.
	 */
	const Anope::string &GetIdent() const;

	/** Get the full mask (nick!ident@realhost) of a user
	 */
	Anope::string GetMask() const;

	/** Get the full display mask (nick!vident@vhost/chost)
	 */
	Anope::string GetDisplayedMask() const;

	/** Updates the realname of the user record.
	 */
	void SetRealname(const Anope::string &realname);

	/**
	 * Send a message (notice or privmsg, depending on settings) to a user
	 * @param source Sender
	 * @param message Format of the Message
	 * @param args any number of parameters
	 */
	template<typename... Args>
	void SendMessage(const MessageSource &source, const char *message, Args&&... args)
	{
		const char *translated_message = Language::Translate(this->Account(), message);
		SendMessage(source, Anope::Format(translated_message, std::forward<Args>(args)...));
	}
	void SendMessage(const MessageSource &, const Anope::string &msg) override;

	/** Identify the user to a nick.
	 * updates last_seen, logs the user in,
	 * send messages, checks for mails, set vhost and more
	 * @param na the nick to identify to, should be the same as
	 * the user's current nick
	 */
	void Identify(NickServ::Nick *na);

	/** Login the user to an account
	 * @param core The account
	 */
	void Login(NickServ::Account *core);

	/** Logout the user
	 */
	void Logout();

	/** Get the account the user is logged in using
	 * @return The account or NULL
	 */
	NickServ::Account *Account() const;

	/** Check if the user is identified for their nick
	 * @param check_nick True to check if the user is identified to the nickname they are on too
	 * @return true or false
	 */
	bool IsIdentified(bool check_nick = false) const;

	/** Check if the user is recognized for their nick (on the nicks access list)
	 * @param check_secure Only returns true if the user has secure off
	 * @return true or false
	 */
	bool IsRecognized(bool check_secure = true) const;

	/** Check if the user is a services oper
	 * @return true if they are an oper
	 */
	bool IsServicesOper();

	/** Check whether this user has access to run the given command string.
	  * @param cmdstr The string to check, e.g. botserv/set/private.
	  * @return True if this user may run the specified command, false otherwise.
	  */
	bool HasCommand(const Anope::string &cmdstr);

	/** Check whether this user has access to the given special permission.
	  * @param privstr The priv to check for, e.g. users/auspex.
	  * @return True if this user has the specified priv, false otherwise.
	  */
	bool HasPriv(const Anope::string &privstr);

	/** Update the last usermask stored for a user, and check to see if they are recognized
	 */
	void UpdateHost();

	/** Check if the user has a mode
	 * @param name Mode name
	 * @return true or false
	 */
	bool HasMode(const Anope::string &name) const;

	/** Set a mode internally on the user, the IRCd is not informed
	 * @param setter who/what is setting the mode
	 * @param um The user mode
	 * @param Param The param, if there is one
	 */
	void SetModeInternal(const MessageSource &setter, UserMode *um, const Anope::string &param = "");

	/** Remove a mode internally on the user, the IRCd is not informed
	 * @param setter who/what is setting the mode
	 * @param um The user mode
	 */
	void RemoveModeInternal(const MessageSource &setter, UserMode *um);

	/** Set a mode on the user
	 * @param bi The client setting the mode
	 * @param um The user mode
	 * @param Param Optional param for the mode
	 */
	void SetMode(BotInfo *bi, UserMode *um, const Anope::string &param = "");

	/** Set a mode on the user
	 * @param bi The client setting the mode
	 * @param name The mode name
	 * @param Param Optional param for the mode
	 */
	void SetMode(BotInfo *bi, const Anope::string &name, const Anope::string &param = "");

	/** Remove a mode on the user
	 * @param bi The client setting the mode
	 * @param um The user mode
	 * @param param Optional param for the mode
	 */
	void RemoveMode(BotInfo *bi, UserMode *um, const Anope::string &param = "");

	/** Remove a mode from the user
	 * @param bi The client setting the mode
	 * @param name The mode name
	 * @param param Optional param for the mode
	 */
	void RemoveMode(BotInfo *bi, const Anope::string &name, const Anope::string &param = "");

	/** Set a string of modes on a user
	 * @param bi The client setting the modes
	 * @param umodes The modes
	 */
	void SetModes(BotInfo *bi, const char *umodes, ...);

	/** Set a string of modes on a user internally
	 * @param setter who/what is setting the mode
	 * @param umodes The modes
	 */
	void SetModesInternal(const MessageSource &source, const char *umodes, ...);

	/** Get modes set for this user.
	 * @return A string of modes set on the user
	 */
	Anope::string GetModes() const;

	const ModeList &GetModeList() const;

	/** Find the channel container for Channel c that the user is on
	 * This is preferred over using FindUser in Channel, as there are usually more users in a channel
	 * than channels a user is in
	 * @param c The channel
	 * @return The channel container, or NULL
	 */
	ChanUserContainer *FindChannel(Channel *c) const;

	/** Check if the user is protected from kicks and negative mode changes
	 * @return true or false
	 */
	bool IsProtected();

	/** Kill a user
	 * @param source The user/server doing the kill
	 * @param reason The reason for the kill
	 */
	void Kill(const MessageSource &source, const Anope::string &reason);

	/** Process a kill for a user
	 * @param source The user/server doing the kill
	 * @param reason The reason for the kill
	 */
	void KillInternal(const MessageSource &source, const Anope::string &reason);

	/** Processes a quit for the user, and marks them as quit
	 * @param reason The reason for the quit
	 */
	void Quit(const Anope::string &reason = "");

	bool Quitting() const;

	/* Returns a mask that will most likely match any address the
	 * user will have from that location.  For IP addresses, wildcards the
	 * appropriate subnet mask (e.g. 35.1.1.1 -> 35.*; 128.2.1.1 -> 128.2.*);
	 * for named addresses, wildcards the leftmost part of the name unless the
	 * name only contains two parts.  If the username begins with a ~, delete
	 * it.
	 */
	Anope::string Mask() const;

	/** Notes the usage of an incorrect password. If too many
	 * incorrect passwords are used the user might be killed.
	 * @return true if the user was killed
	 */
	bool BadPassword();

	/** Finds a user by nick, or possibly UID
	 * @param name The nick, or possibly UID, to lookup
	 * @param nick_only set to true to only look up by nick, not UID
	 * @return the user, if they exist
	 */
	static User* Find(const Anope::string &name, bool nick_only = false);

	/** Quits all users who are pending to be quit
	 */
	static void QuitUsers();
};
<|MERGE_RESOLUTION|>--- conflicted
+++ resolved
@@ -18,11 +18,7 @@
 #include "extensible.h"
 #include "serialize.h"
 #include "commands.h"
-<<<<<<< HEAD
-=======
-#include "account.h"
 #include "sockets.h"
->>>>>>> 9a947fa4
 
 typedef Anope::hash_map<User *> user_map;
 
