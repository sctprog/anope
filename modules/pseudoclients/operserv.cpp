/* OperServ core functions
 *
 * (C) 2003-2014 Anope Team
 * Contact us at team@anope.org
 *
 * Please read COPYING and README for further details.
 *
 * Based on the original code of Epona by Lara.
 * Based on the original code of Services by Andy Church.
 */

#include "module.h"
#include "modules/help.h"
#include "modules/nickserv.h"

class SGlineType : public XLineType
{
 public:
	SGlineType(Module *creator) : XLineType(creator, "SGLine")
	{
		SetParent(xline);
	}
};

class SGLineManager : public XLineManager
{
 public:
	SGLineManager(Module *creator) : XLineManager(creator, "xlinemanager/sgline", 'G') { }

	void OnMatch(User *u, XLine *x) override
	{
		this->Send(u, x);
	}

	void OnExpire(XLine *x) override
	{
		::Log(Config->GetClient("OperServ"), "expire/akill") << "AKILL on \002" << x->GetMask() << "\002 has expired";
	}

	void Send(User *u, XLine *x) override
	{
		IRCD->SendAkill(u, x);
	}

	void SendDel(XLine *x) override
	{
		IRCD->SendAkillDel(x);
	}

	bool Check(User *u, XLine *x) override
	{
		if (x->regex)
		{
			Anope::string uh = u->GetIdent() + "@" + u->host, nuhr = u->nick + "!" + uh + "#" + u->realname;
			return std::regex_match(uh.str(), *x->regex) || std::regex_match(nuhr.str(), *x->regex);
		}

		if (!x->GetNick().empty() && !Anope::Match(u->nick, x->GetNick()))
			return false;

		if (!x->GetUser().empty() && !Anope::Match(u->GetIdent(), x->GetUser()))
			return false;

		if (!x->GetReal().empty() && !Anope::Match(u->realname, x->GetReal()))
			return false;

		if (x->c && x->c->match(u->ip))
			return true;

		if (x->GetHost().empty() || Anope::Match(u->host, x->GetHost()) || Anope::Match(u->ip.addr(), x->GetHost()))
			return true;

		return false;
	}
};

class SQlineType : public XLineType
{
 public:
	SQlineType(Module *creator) : XLineType(creator, "SQLine")
	{
		SetParent(xline);
	}
};

class SQLineManager : public XLineManager
{
 public:
	SQLineManager(Module *creator) : XLineManager(creator, "xlinemanager/sqline", 'Q') { }

	void OnMatch(User *u, XLine *x) override
	{
		this->Send(u, x);
	}

	void OnExpire(XLine *x) override
	{
		::Log(Config->GetClient("OperServ"), "expire/sqline") << "SQLINE on \002" << x->GetMask() << "\002 has expired";
	}

	void Send(User *u, XLine *x) override
	{
		if (!IRCD->CanSQLine)
		{
			if (!u)
				;
			else if (NickServ::service)
				NickServ::service->Collide(u, NULL);
			else
				u->Kill(Config->GetClient("OperServ"), "Q-Lined: " + x->GetReason());
		}
		else if (x->IsRegex())
			;
		else if (x->GetMask()[0] != '#' || IRCD->CanSQLineChannel)
			IRCD->SendSQLine(u, x);
	}

	void SendDel(XLine *x) override
	{
		if (!IRCD->CanSQLine || x->IsRegex())
			;
		else if (x->GetMask()[0] != '#' || IRCD->CanSQLineChannel)
			IRCD->SendSQLineDel(x);
	}

	bool Check(User *u, XLine *x) override
	{
		if (x->regex)
			return std::regex_match(u->nick.c_str(), *x->regex);
		return Anope::Match(u->nick, x->GetMask());
	}

	XLine *CheckChannel(Channel *c)
	{
		for (XLine *x : this->GetXLines())
		{
<<<<<<< HEAD
=======
			XLine *x = *it;

>>>>>>> 830361e9
			if (x->regex)
			{
				if (std::regex_match(c->name.str(), *x->regex))
					return x;
			}
<<<<<<< HEAD
			else if (Anope::Match(c->name, x->GetMask(), false, true))
			{
				return x;
=======
			else
			{
				if (x->mask.empty() || x->mask[0] != '#')
					continue;

				if (Anope::Match(c->name, x->mask, false, true))
					return x;
>>>>>>> 830361e9
			}
		}
		return nullptr;
	}
};

class SNlineType : public XLineType
{
 public:
	SNlineType(Module *creator) : XLineType(creator, "SNLine")
	{
		SetParent(xline);
	}
};

class SNLineManager : public XLineManager
{
 public:
	SNLineManager(Module *creator) : XLineManager(creator, "xlinemanager/snline", 'N') { }

	void OnMatch(User *u, XLine *x) override
	{
		this->Send(u, x);
	}

	void OnExpire(XLine *x) override
	{
		::Log(Config->GetClient("OperServ"), "expire/snline") << "SNLINE on \002" << x->GetMask() << "\002 has expired";
	}

	void Send(User *u, XLine *x) override
	{
		if (IRCD->CanSNLine && !x->IsRegex())
			IRCD->SendSGLine(u, x);

		if (u)
			u->Kill(Config->GetClient("OperServ"), "SNLined: " + x->GetReason());
	}

	void SendDel(XLine *x) override
	{
		if (IRCD->CanSNLine && !x->IsRegex())
			IRCD->SendSGLineDel(x);
	}

	bool Check(User *u, XLine *x) override
	{
		if (x->regex)
			return std::regex_match(u->realname.str(), *x->regex);
		return Anope::Match(u->realname, x->GetMask(), false, true);
	}
};

class OperServCore : public Module
	, public EventHook<Event::BotPrivmsg>
	, public EventHook<Event::ServerQuit>
	, public EventHook<Event::UserModeSet>
	, public EventHook<Event::UserModeUnset>
	, public EventHook<Event::UserConnect>
	, public EventHook<Event::UserNickChange>
	, public EventHook<Event::CheckKick>
	, public EventHook<Event::Help>
	, public EventHook<Event::Log>
{
	Reference<ServiceBot> OperServ;
	SGlineType sgtype;
	SGLineManager sglines;
	SQlineType sqtype;
	SQLineManager sqlines;
	SNlineType sntype;
	SNLineManager snlines;

 public:
	OperServCore(const Anope::string &modname, const Anope::string &creator) : Module(modname, creator, PSEUDOCLIENT | VENDOR)
		, sgtype(this)
		, sglines(this)
		, sqtype(this)
		, sqlines(this)
		, sntype(this)
		, snlines(this)
	{

		/* Yes, these are in this order for a reason. Most violent->least violent. */
		XLineManager::RegisterXLineManager(&sglines);
		XLineManager::RegisterXLineManager(&sqlines);
		XLineManager::RegisterXLineManager(&snlines);
	}

	~OperServCore()
	{
		this->sglines.Clear();
		this->sqlines.Clear();
		this->snlines.Clear();

		XLineManager::UnregisterXLineManager(&sglines);
		XLineManager::UnregisterXLineManager(&sqlines);
		XLineManager::UnregisterXLineManager(&snlines);
	}

	void OnReload(Configuration::Conf *conf) override
	{
		const Anope::string &osnick = conf->GetModule(this)->Get<Anope::string>("client");

		if (osnick.empty())
			throw ConfigException(this->name + ": <client> must be defined");

		ServiceBot *bi = ServiceBot::Find(osnick, true);
		if (!bi)
			throw ConfigException(this->name + ": no bot named " + osnick);

		OperServ = bi;
	}

	EventReturn OnBotPrivmsg(User *u, ServiceBot *bi, Anope::string &message) override
	{
		if (bi == OperServ && !u->HasMode("OPER") && Config->GetModule(this)->Get<bool>("opersonly"))
		{
			u->SendMessage(bi, "Access denied.");
			::Log(bi, "bados") << "Denied access to " << bi->nick << " from " << u->GetMask() << " (non-oper)";
			return EVENT_STOP;
		}

		return EVENT_CONTINUE;
	}

	void OnServerQuit(Server *server) override
	{
		if (server->IsJuped())
			::Log(server, "squit", OperServ) << "Received SQUIT for juped server " << server->GetName();
	}

	void OnUserModeSet(const MessageSource &setter, User *u, const Anope::string &mname) override
	{
		if (mname == "OPER")
			::Log(u, "oper", OperServ) << "is now an IRC operator.";
	}

	void OnUserModeUnset(const MessageSource &setter, User *u, const Anope::string &mname) override
	{
		if (mname == "OPER")
			::Log(u, "oper", OperServ) << "is no longer an IRC operator";
	}

	void OnUserConnect(User *u, bool &exempt) override
	{
		if (!u->Quitting() && !exempt)
			XLineManager::CheckAll(u);
	}

	void OnUserNickChange(User *u, const Anope::string &oldnick) override
	{
		if (!u->HasMode("OPER"))
			this->sqlines.CheckAllXLines(u);
	}

	EventReturn OnCheckKick(User *u, Channel *c, Anope::string &mask, Anope::string &reason) override
	{
		XLine *x = this->sqlines.CheckChannel(c);
		if (x)
		{
			this->sqlines.OnMatch(u, x);
			reason = x->GetReason();
			return EVENT_STOP;
		}

		return EVENT_CONTINUE;
	}

	EventReturn OnPreHelp(CommandSource &source, const std::vector<Anope::string> &params) override
	{
		if (!params.empty() || source.c || source.service != *OperServ)
			return EVENT_CONTINUE;
		source.Reply(_("%s commands:"), OperServ->nick.c_str());
		return EVENT_CONTINUE;
	}

	void OnPostHelp(CommandSource &source, const std::vector<Anope::string> &params) override
	{
	}

	void OnLog(::Log *l) override
	{
		if (l->type == LOG_SERVER)
			l->bi = OperServ;
	}
};

MODULE_INIT(OperServCore)
<|MERGE_RESOLUTION|>--- conflicted
+++ resolved
@@ -134,29 +134,18 @@
 	{
 		for (XLine *x : this->GetXLines())
 		{
-<<<<<<< HEAD
-=======
-			XLine *x = *it;
-
->>>>>>> 830361e9
 			if (x->regex)
 			{
 				if (std::regex_match(c->name.str(), *x->regex))
 					return x;
 			}
-<<<<<<< HEAD
-			else if (Anope::Match(c->name, x->GetMask(), false, true))
-			{
-				return x;
-=======
 			else
 			{
-				if (x->mask.empty() || x->mask[0] != '#')
+				if (x->GetMask().empty() || x->GetMask()[0] != '#')
 					continue;
 
-				if (Anope::Match(c->name, x->mask, false, true))
+				if (Anope::Match(c->name, x->GetMask(), false, true))
 					return x;
->>>>>>> 830361e9
 			}
 		}
 		return nullptr;
