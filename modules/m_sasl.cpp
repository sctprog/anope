/*
 *
 * (C) 2014 Anope Team
 * Contact us at team@anope.org
 *
 * Please read COPYING and README for further details.
 */

#include "module.h"
#include "modules/sasl.h"
#include "modules/ns_cert.h"

using namespace SASL;

class Plain : public Mechanism
{
 public:
	Plain(Module *o) : Mechanism(o, "PLAIN") { }

	void ProcessMessage(Session *sess, const SASL::Message &m) override
	{
		if (m.type == "S")
		{
			sasl->SendMessage(sess, "C", "+");
		}
		else if (m.type == "C")
		{
			Anope::string decoded;
			Anope::B64Decode(m.data, decoded);

			size_t p = decoded.find('\0');
			if (p == Anope::string::npos)
			{
				sasl->Fail(sess);
				delete sess;
				return;
			}
			decoded = decoded.substr(p + 1);

			p = decoded.find('\0');
			if (p == Anope::string::npos)
			{
				sasl->Fail(sess);
				delete sess;
				return;
			}

			Anope::string acc = decoded.substr(0, p),
				pass = decoded.substr(p + 1);

<<<<<<< HEAD
			if (acc.empty() || pass.empty() || !NickServ::service)
=======
			if (acc.empty() || pass.empty() || !IRCD->IsNickValid(acc) || pass.find_first_of("\r\n") != Anope::string::npos)
			{
				sasl->Fail(sess);
				delete sess;
>>>>>>> c46ec39e
				return;
			}

			NickServ::IdentifyRequest *req = NickServ::service->CreateIdentifyRequest(new IdentifyRequestListener(m.source), this->owner, acc, pass);
			Event::OnCheckAuthentication(&Event::CheckAuthentication::OnCheckAuthentication, nullptr, req);
			req->Dispatch();
		}
	}
};

class External : public Mechanism
{
	ServiceReference<CertService> certs;

	struct Session : SASL::Session
	{
		Anope::string cert;

		Session(Mechanism *m, const Anope::string &u) : SASL::Session(m, u) { }
	};

 public:
	External(Module *o) : Mechanism(o, "EXTERNAL"), certs("CertService", "certs")
	{
		if (!IRCD || !IRCD->CanCertFP)
			throw ModuleException("No CertFP");
	}

	Session* CreateSession(const Anope::string &uid) override
	{
		return new Session(this, uid);
	}

	void ProcessMessage(SASL::Session *sess, const SASL::Message &m) override
	{
		Session *mysess = anope_dynamic_static_cast<Session *>(sess);

		if (m.type == "S")
		{
			mysess->cert = m.ext;

			sasl->SendMessage(sess, "C", "+");
		}
		else if (m.type == "C")
		{
			if (!certs)
			{
				sasl->Fail(sess);
				delete sess;
				return;
			}

			NickServ::Account *nc = certs->FindAccountFromCert(mysess->cert);
			if (!nc || nc->HasFieldS("NS_SUSPENDED"))
			{
				sasl->Fail(sess);
				delete sess;
				return;
			}

			Log(Config->GetClient("NickServ")) << "A user identified to account " << nc->GetDisplay() << " using SASL EXTERNAL";
			sasl->Succeed(sess, nc);
			delete sess;
		}
	}
};

class SASLService : public SASL::Service, public Timer
{
	std::map<Anope::string, SASL::Session *> sessions;

 public:
	SASLService(Module *o) : SASL::Service(o), Timer(o, 60, Anope::CurTime, true) { }

	~SASLService()
	{
		for (std::map<Anope::string, Session *>::iterator it = sessions.begin(); it != sessions.end(); it++)
			delete it->second;
	}

	void ProcessMessage(const SASL::Message &m) override
	{
		if (m.target != "*")
		{
			Server *s = Server::Find(m.target);
			if (s != Me)
			{
				User *u = User::Find(m.target);
				if (!u || u->server != Me)
					return;
			}
		}

		Session* &session = sessions[m.source];

		if (m.type == "S")
		{
			ServiceReference<Mechanism> mech("SASL::Mechanism", m.data);
			if (!mech)
			{
				Session tmp(NULL, m.source);

				sasl->SendMechs(&tmp);
				sasl->Fail(&tmp);
				return;
			}

			if (!session)
				session = mech->CreateSession(m.source);
		}
		else if (m.type == "D")
		{
			delete session;
			sessions.erase(m.source);
			return;
		}

		if (session && session->mech)
			session->mech->ProcessMessage(session, m);
	}

	Anope::string GetAgent() override
	{
		Anope::string agent = Config->GetModule(Service::owner)->Get<Anope::string>("agent", "NickServ");
		ServiceBot *bi = Config->GetClient(agent);
		if (bi)
			agent = bi->GetUID();
		return agent;
	}

	Session* GetSession(const Anope::string &uid) override
	{
		std::map<Anope::string, Session *>::iterator it = sessions.find(uid);
		if (it != sessions.end())
			return it->second;
		return NULL;
	}

	void RemoveSession(Session *sess) override
	{
		sessions.erase(sess->uid);
	}

	void DeleteSessions(Mechanism *mech, bool da) override
	{
		for (std::map<Anope::string, Session *>::iterator it = sessions.begin(); it != sessions.end();)
		{
			std::map<Anope::string, Session *>::iterator del = it++;
			if (*del->second->mech == mech)
			{
				if (da)
					this->SendMessage(del->second, "D", "A");
				delete del->second;
			}
		}
	}

	void SendMessage(Session *session, const Anope::string &mtype, const Anope::string &data) override
	{
		SASL::Message msg;
		msg.source = this->GetAgent();
		msg.target = session->uid;
		msg.type = mtype;
		msg.data = data;

		IRCD->SendSASLMessage(msg);
	}

	void Succeed(Session *session, NickServ::Account *nc) override
	{
		IRCD->SendSVSLogin(session->uid, nc->GetDisplay());
		this->SendMessage(session, "D", "S");
	}

	void Fail(Session *session) override
	{
		this->SendMessage(session, "D", "F");
	}

	void SendMechs(Session *session) override
	{
		std::vector<Anope::string> mechs = Service::GetServiceKeys("SASL::Mechanism");
		Anope::string buf;
		for (unsigned j = 0; j < mechs.size(); ++j)
			buf += "," + mechs[j];

		this->SendMessage(session, "M", buf.empty() ? "" : buf.substr(1));
	}

	void Tick(time_t) override
	{
		for (std::map<Anope::string, Session *>::iterator it = sessions.begin(); it != sessions.end();)
		{
			Anope::string key = it->first;
			Session *s = it->second;
			++it;

			if (!s || !s->mech || s->created + 60 < Anope::CurTime)
			{
				delete s;
				sessions.erase(key);
			}
		}
	}
};

class ModuleSASL : public Module
{
	SASLService sasl;

	Plain plain;
	External *external;

 public:
	ModuleSASL(const Anope::string &modname, const Anope::string &creator) : Module(modname, creator, VENDOR)
		, sasl(this)
		, plain(this)
		, external(NULL)
	{
		try
		{
			external = new External(this);
		}
		catch (ModuleException &) { }
	}

	~ModuleSASL()
	{
		delete external;
	}
};

MODULE_INIT(ModuleSASL)<|MERGE_RESOLUTION|>--- conflicted
+++ resolved
@@ -48,14 +48,10 @@
 			Anope::string acc = decoded.substr(0, p),
 				pass = decoded.substr(p + 1);
 
-<<<<<<< HEAD
-			if (acc.empty() || pass.empty() || !NickServ::service)
-=======
-			if (acc.empty() || pass.empty() || !IRCD->IsNickValid(acc) || pass.find_first_of("\r\n") != Anope::string::npos)
-			{
-				sasl->Fail(sess);
-				delete sess;
->>>>>>> c46ec39e
+			if (!NickServ::service || acc.empty() || pass.empty() || !IRCD->IsNickValid(acc) || pass.find_first_of("\r\n") != Anope::string::npos)
+			{
+				sasl->Fail(sess);
+				delete sess;
 				return;
 			}
 
