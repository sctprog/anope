/* NickServ core functions
 *
 * (C) 2003-2014 Anope Team
 * Contact us at team@anope.org
 *
 * Please read COPYING and README for further details.
 *
 * Based on the original code of Epona by Lara.
 * Based on the original code of Services by Andy Church.
 */

#include "module.h"
#include "modules/nickserv.h"

static bool SendRegmail(User *u, NickServ::Nick *na, ServiceBot *bi);

class CommandNSConfirm : public Command
{
 public:
	CommandNSConfirm(Module *creator) : Command(creator, "nickserv/confirm", 1, 2)
	{
		this->SetDesc(_("Confirm a passcode"));
		this->SetSyntax(_("\037passcode\037"));
		this->AllowUnregistered(true);
	}

	void Execute(CommandSource &source, const std::vector<Anope::string> &params) override
	{
		const Anope::string &passcode = params[0];

		if (source.nc && !source.nc->HasFieldS("UNCONFIRMED") && source.HasPriv("nickserv/confirm"))
		{
			NickServ::Nick *na = NickServ::FindNick(passcode);
			if (na == NULL)
			{
				source.Reply(_("\002{0}\002 isn't registered."), passcode);
				return;
			}

			if (na->GetAccount()->HasFieldS("UNCONFIRMED") == false)
			{
				source.Reply(_("\002{0}\002 is already confirmed."), na->GetNick());
				return;
			}

			na->GetAccount()->UnsetS<bool>("UNCONFIRMED");
			if (NickServ::Event::OnNickConfirm)
				NickServ::Event::OnNickConfirm(&NickServ::Event::NickConfirm::OnNickConfirm, source.GetUser(), na->GetAccount());
			Log(LOG_ADMIN, source, this) << "to confirm nick " << na->GetNick() << " (" << na->GetAccount()->GetDisplay() << ")";
			source.Reply(_("\002{0}\002 has been confirmed."), na->GetNick());
		}
		else if (source.nc)
		{
			Anope::string *code = source.nc->GetExt<Anope::string>("passcode");
			if (code == nullptr || *code != passcode)
			{
				source.Reply(_("Invalid passcode."));
				return;
			}

			NickServ::Account *nc = source.nc;
			nc->ShrinkOK<Anope::string>("passcode");
			Log(LOG_COMMAND, source, this) << "to confirm their email";
			source.Reply(_("Your email address of \002{0}\002 has been confirmed."), source.nc->GetEmail());
			nc->UnsetS<bool>("UNCONFIRMED");
			if (NickServ::Event::OnNickConfirm)
				NickServ::Event::OnNickConfirm(&NickServ::Event::NickConfirm::OnNickConfirm, source.GetUser(), nc);

			if (source.GetUser())
			{
				NickServ::Nick *na = NickServ::FindNick(source.GetNick());
				if (na)
				{
					IRCD->SendLogin(source.GetUser(), na);
					if (!Config->GetModule("nickserv")->Get<bool>("nonicknameownership") && na->GetAccount() == source.GetAccount() && !na->GetAccount()->HasFieldS("UNCONFIRMED"))
						source.GetUser()->SetMode(source.service, "REGISTERED");
				}
			}
		}
		else
			source.Reply(_("Invalid passcode."));
	}

	bool OnHelp(CommandSource &source, const Anope::string &subcommand) override
	{
		source.Reply(_("This command is used by several commands as a way to confirm changes made to your account.\n"
		               "\n"
		               "This is most commonly used to confirm your email address once you register or change it.\n"
		               "\n"
		               "This is also used after when resetting your password to force identify you to your account so you may change your password."));
		if (source.HasPriv("nickserv/confirm"))
			source.Reply(_("Additionally, Services Operators with the \037nickserv/confirm\037 permission can\n"
				"replace \037passcode\037 with a users nick to force validate them."));
		return true;
	}
};

class CommandNSRegister : public Command
{
 public:
	CommandNSRegister(Module *creator) : Command(creator, "nickserv/register", 1, 2)
	{
		this->SetDesc(_("Register a nickname"));
		if (Config->GetModule("nickserv")->Get<bool>("forceemail", "yes"))
			this->SetSyntax(_("\037password\037 \037email\037"));
		else
			this->SetSyntax(_("\037password\037 \037[email]\037"));
		this->AllowUnregistered(true);
	}

	void Execute(CommandSource &source, const std::vector<Anope::string> &params) override
	{
		User *u = source.GetUser();
		Anope::string u_nick = source.GetNick();
		size_t nicklen = u_nick.length();
		Anope::string pass = params[0];
		Anope::string email = params.size() > 1 ? params[1] : "";
		const Anope::string &nsregister = Config->GetModule(this->owner)->Get<Anope::string>("registration");

		if (Anope::ReadOnly)
		{
			source.Reply(_("Sorry, nickname registration is temporarily disabled."));
			return;
		}

		if (nsregister.equals_ci("disable"))
		{
			source.Reply(_("Registration is currently disabled."));
			return;
		}

		time_t nickregdelay = Config->GetModule(this->owner)->Get<time_t>("nickregdelay");
		time_t reg_delay = Config->GetModule("nickserv")->Get<time_t>("regdelay");
		if (u && !u->HasMode("OPER") && nickregdelay && Anope::CurTime - u->timestamp < nickregdelay)
		{
			source.Reply(_("You must have been using this nickname for at least {0} seconds to register."), nickregdelay);
			return;
		}

		/* Prevent "Guest" nicks from being registered. -TheShadow */

		/* Guest nick can now have a series of between 1 and 7 digits.
		 *   --lara
		 */
		const Anope::string &guestnick = Config->GetModule("nickserv")->Get<Anope::string>("guestnickprefix", "Guest");
		if (nicklen <= guestnick.length() + 7 && nicklen >= guestnick.length() + 1 && !u_nick.find_ci(guestnick) && u_nick.substr(guestnick.length()).find_first_not_of("1234567890") == Anope::string::npos)
		{
			source.Reply(_("\002{0}\002 may not be registered."), u_nick);
			return;
		}

		if (!IRCD->IsNickValid(u_nick))
		{
			source.Reply(_("\002{0}\002 may not be registered."), u_nick);
			return;
		}

		if (BotInfo::Find(u_nick, true))
		{
			source.Reply(NICK_CANNOT_BE_REGISTERED, u_nick.c_str());
			return;
		}

		if (Config->GetModule("nickserv")->Get<bool>("restrictopernicks"))
			for (Oper *o : Serialize::GetObjects<Oper *>(operblock))
			{
				if (!source.IsOper() && u_nick.find_ci(o->GetName()) != Anope::string::npos)
				{
					source.Reply(_("\002{0}\002 may not be registered."), u_nick);
					return;
				}
			}

		unsigned int passlen = Config->GetModule("nickserv")->Get<unsigned>("passlen", "32");

		if (Config->GetModule("nickserv")->Get<bool>("forceemail", "yes") && email.empty())
		{
			this->OnSyntaxError(source, "");
<<<<<<< HEAD
			return;
		}

		if (u && Anope::CurTime < u->lastnickreg + reg_delay)
=======
		else if (u && Anope::CurTime < u->lastnickreg + reg_delay)
			source.Reply(_("Please wait %d seconds before using the REGISTER command again."), (u->lastnickreg + reg_delay) - Anope::CurTime);
		else if (NickAlias::Find(u_nick) != NULL)
			source.Reply(NICK_ALREADY_REGISTERED, u_nick.c_str());
		else if (pass.equals_ci(u_nick) || (Config->GetBlock("options")->Get<bool>("strictpasswords") && pass.length() < 5))
			source.Reply(MORE_OBSCURE_PASSWORD);
		else if (pass.length() > passlen)
			source.Reply(PASSWORD_TOO_LONG, passlen);
		else if (!email.empty() && !Mail::Validate(email))
			source.Reply(MAIL_X_INVALID, email.c_str());
		else
>>>>>>> 830361e9
		{
			source.Reply(_("Please wait \002{0}\002 seconds before using the {1} command again."), (u->lastnickreg + reg_delay) - Anope::CurTime, source.command);
			return;
		}

		if (NickServ::FindNick(u_nick) != NULL)
		{
			source.Reply(_("\002{0}\002 is already registered."), u_nick);
			return;
		}

		if (pass.equals_ci(u_nick) || (Config->GetBlock("options")->Get<bool>("strictpasswords") && pass.length() < 5))
		{
			source.Reply(_("Please try again with a more obscure password. Passwords should be at least five characters long, should not be something easily guessed"
			               " (e.g. your real name or your nickname), and cannot contain the space or tab characters."));
			return;
		}

		if (pass.length() > Config->GetModule("nickserv")->Get<unsigned>("passlen", "32"))
		{
			source.Reply(_("Your password is too long, it can not contain more than \002{0}\002 characters."), Config->GetModule("nickserv")->Get<unsigned>("passlen", "32"));
			return;
		}

		if (!email.empty() && !Mail::Validate(email))
		{
			source.Reply(_("\002{0}\002 is not a valid e-mail address."), email);
			return;
		}

		NickServ::Account *nc = NickServ::account.Create();
		nc->SetDisplay(u_nick);

		NickServ::Nick *na = NickServ::nick.Create();
		na->SetNick(u_nick);
		na->SetAccount(nc);
		Anope::string epass;
		Anope::Encrypt(pass, epass);
		nc->SetPassword(epass);
		if (!email.empty())
			nc->SetEmail(email);

		if (u)
		{
			na->SetLastUsermask(u->GetIdent() + "@" + u->GetDisplayedHost());
			na->SetLastRealname(u->realname);
		}
		else
			na->SetLastRealname(source.GetNick());

		Log(LOG_COMMAND, source, this) << "to register " << na->GetNick() << " (email: " << (!na->GetAccount()->GetEmail().empty() ? na->GetAccount()->GetEmail() : "none") << ")";

		source.Reply(_("\002{0}\002 has been registered."), u_nick);

		Anope::string tmp_pass;
		if (Anope::Decrypt(na->GetAccount()->GetPassword(), tmp_pass))
			source.Reply(_("Your password is \002{0}\002 - remember this for later use."), tmp_pass);

		if (nsregister.equals_ci("admin"))
		{
			nc->SetS<bool>("UNCONFIRMED", true);
			// User::Identify() called below will notify the user that their registration is pending
		}
		else if (nsregister.equals_ci("mail"))
		{
			if (!email.empty())
			{
				nc->SetS<bool>("UNCONFIRMED", true);
				SendRegmail(NULL, na, source.service);
			}
		}

		if (NickServ::Event::OnNickRegister)
			NickServ::Event::OnNickRegister(&NickServ::Event::NickRegister::OnNickRegister, source.GetUser(), na, pass);

		if (u)
		{
			u->Identify(na);
			u->lastnickreg = Anope::CurTime;
		}
	}

	bool OnHelp(CommandSource &source, const Anope::string &subcommand) override
	{
		source.Reply(_("Registers your nickname. Once your nickname is registered, you will be able to use most features of services, including owning and managing channels."
		               "Make sure you remember the password - you'll need it to identify yourself later. Your email address will only be used if you forget your password."));

		if (!Config->GetModule("nickserv")->Get<bool>("forceemail", "yes"))
		{
			source.Reply(" ");
			source.Reply(_("The \037email\037 parameter is optional and will set the email\n"
					"for your nick immediately.\n"
					"Your privacy is respected; this e-mail won't be given to\n"
					"any third-party person. You may also wish to \002SET HIDE\002 it\n"
					"after registering if it isn't the default setting already."));
		}

		if (!Config->GetModule("nickserv")->Get<bool>("nonicknameownership"))
		{
			source.Reply(" ");
			source.Reply(_("This command also creates a new group for your nickname, which will allow you to group other nicknames later, which share the same configuration, the same set of memos and the same channel privileges."));
		}
		return true;
	}
};

class CommandNSResend : public Command
{
 public:
	CommandNSResend(Module *creator) : Command(creator, "nickserv/resend", 0, 0)
	{
		this->SetDesc(_("Resend registration confirmation email"));
	}

	void Execute(CommandSource &source, const std::vector<Anope::string> &params) override
	{
		if (!Config->GetModule(this->owner)->Get<Anope::string>("registration").equals_ci("mail"))
		{
			source.Reply(_("Access denied."));
			return;
		}

		NickServ::Nick *na = NickServ::FindNick(source.GetNick());

		if (na == NULL)
		{
			source.Reply(_("Your nickname isn't registered."));
			return;
		}

		if (na->GetAccount() != source.GetAccount() || !source.nc->HasFieldS("UNCONFIRMED"))
		{
			source.Reply(_("Your account is already confirmed."));
			return;
		}

		if (Anope::CurTime < source.nc->lastmail + Config->GetModule(this->owner)->Get<time_t>("resenddelay"))
		{
			source.Reply(_("Cannot send mail now; please retry a little later."));
			return;
		}

		if (!SendRegmail(source.GetUser(), na, source.service))
		{
			Log(this->owner) << "Unable to resend registration verification code for " << source.GetNick();
			return;
		}

		na->GetAccount()->lastmail = Anope::CurTime;
		source.Reply(_("Your passcode has been re-sent to \002{0}\002."), na->GetAccount()->GetEmail());
		Log(LOG_COMMAND, source, this) << "to resend registration verification code";
	}

	bool OnHelp(CommandSource &source, const Anope::string &subcommand) override
	{
		if (!Config->GetModule(this->owner)->Get<Anope::string>("registration").equals_ci("mail"))
			return false;

		source.Reply(_("This command will resend you the registration confirmation email."));
		return true;
	}

	void OnServHelp(CommandSource &source) override
	{
		if (Config->GetModule(this->owner)->Get<Anope::string>("registration").equals_ci("mail"))
			Command::OnServHelp(source);
	}
};

class NSRegister : public Module
	, public EventHook<Event::NickIdentify>
	, public EventHook<NickServ::Event::PreNickExpire>
{
	CommandNSRegister commandnsregister;
	CommandNSConfirm commandnsconfirm;
	CommandNSResend commandnsrsend;

	Serialize::Field<NickServ::Account, bool> unconfirmed;
	Serialize::Field<NickServ::Account, Anope::string> passcode;

 public:
	NSRegister(const Anope::string &modname, const Anope::string &creator) : Module(modname, creator, VENDOR)
		, commandnsregister(this)
		, commandnsconfirm(this)
		, commandnsrsend(this)
		, unconfirmed(this, NickServ::account, "UNCONFIRMED")
		, passcode(this, NickServ::account, "passcode")
	{
		if (Config->GetModule(this)->Get<Anope::string>("registration").equals_ci("disable"))
			throw ModuleException("Module " + this->name + " will not load with registration disabled.");
	}

	void OnNickIdentify(User *u) override
	{
		ServiceBot *NickServ;
		if (unconfirmed.HasExt(u->Account()) && (NickServ = Config->GetClient("NickServ")))
		{
			const Anope::string &nsregister = Config->GetModule(this)->Get<Anope::string>("registration");
			if (nsregister.equals_ci("admin"))
				u->SendMessage(NickServ, _("All new accounts must be validated by an administrator. Please wait for your registration to be confirmed."));
			else
				u->SendMessage(NickServ, _("Your email address is not confirmed. To confirm it, follow the instructions that were emailed to you."));
			NickServ::Nick *this_na = NickServ::FindNick(u->Account()->GetDisplay());
			time_t time_registered = Anope::CurTime - this_na->GetTimeRegistered();
			time_t unconfirmed_expire = Config->GetModule(this)->Get<time_t>("unconfirmedexpire", "1d");
			if (unconfirmed_expire > time_registered)
				u->SendMessage(NickServ, _("Your account will expire, if not confirmed, in %s."), Anope::Duration(unconfirmed_expire - time_registered, u->Account()).c_str());
		}
	}

	void OnPreNickExpire(NickServ::Nick *na, bool &expire) override
	{
		if (unconfirmed.HasExt(na->GetAccount()))
		{
			time_t unconfirmed_expire = Config->GetModule(this)->Get<time_t>("unconfirmedexpire", "1d");
			if (unconfirmed_expire && Anope::CurTime - na->GetTimeRegistered() >= unconfirmed_expire)
				expire = true;
		}
	}
};

static bool SendRegmail(User *u, NickServ::Nick *na, ServiceBot *bi)
{
	NickServ::Account *nc = na->GetAccount();

	Anope::string *code = na->GetAccount()->GetExt<Anope::string>("passcode");
	if (code == NULL)
		code = na->GetAccount()->Extend<Anope::string>("passcode", Anope::Random(9));

	Anope::string subject = Language::Translate(na->GetAccount(), Config->GetBlock("mail")->Get<Anope::string>("registration_subject").c_str()),
		message = Language::Translate(na->GetAccount(), Config->GetBlock("mail")->Get<Anope::string>("registration_message").c_str());

	subject = subject.replace_all_cs("%n", na->GetNick());
	subject = subject.replace_all_cs("%N", Config->GetBlock("networkinfo")->Get<Anope::string>("networkname"));
	subject = subject.replace_all_cs("%c", *code);

	message = message.replace_all_cs("%n", na->GetNick());
	message = message.replace_all_cs("%N", Config->GetBlock("networkinfo")->Get<Anope::string>("networkname"));
	message = message.replace_all_cs("%c", *code);

	return Mail::Send(u, nc, bi, subject, message);
}

MODULE_INIT(NSRegister)<|MERGE_RESOLUTION|>--- conflicted
+++ resolved
@@ -155,9 +155,9 @@
 			return;
 		}
 
-		if (BotInfo::Find(u_nick, true))
-		{
-			source.Reply(NICK_CANNOT_BE_REGISTERED, u_nick.c_str());
+		if (ServiceBot::Find(u_nick, true))
+		{
+			source.Reply(_("\002{0}\002 may not be registered."), u_nick);
 			return;
 		}
 
@@ -176,24 +176,10 @@
 		if (Config->GetModule("nickserv")->Get<bool>("forceemail", "yes") && email.empty())
 		{
 			this->OnSyntaxError(source, "");
-<<<<<<< HEAD
 			return;
 		}
 
 		if (u && Anope::CurTime < u->lastnickreg + reg_delay)
-=======
-		else if (u && Anope::CurTime < u->lastnickreg + reg_delay)
-			source.Reply(_("Please wait %d seconds before using the REGISTER command again."), (u->lastnickreg + reg_delay) - Anope::CurTime);
-		else if (NickAlias::Find(u_nick) != NULL)
-			source.Reply(NICK_ALREADY_REGISTERED, u_nick.c_str());
-		else if (pass.equals_ci(u_nick) || (Config->GetBlock("options")->Get<bool>("strictpasswords") && pass.length() < 5))
-			source.Reply(MORE_OBSCURE_PASSWORD);
-		else if (pass.length() > passlen)
-			source.Reply(PASSWORD_TOO_LONG, passlen);
-		else if (!email.empty() && !Mail::Validate(email))
-			source.Reply(MAIL_X_INVALID, email.c_str());
-		else
->>>>>>> 830361e9
 		{
 			source.Reply(_("Please wait \002{0}\002 seconds before using the {1} command again."), (u->lastnickreg + reg_delay) - Anope::CurTime, source.command);
 			return;
