--- conflicted
+++ resolved
@@ -33,7 +33,6 @@
 			NickServ::Nick *na = NickServ::FindNick(passcode);
 			if (na == NULL)
 			{
-<<<<<<< HEAD
 				source.Reply(_("\002{0}\002 isn't registered."), passcode);
 				return;
 			}
@@ -42,15 +41,11 @@
 			{
 				source.Reply(_("\002{0}\002 is already confirmed."), na->GetNick());
 				return;
-=======
-				na->nc->Shrink<bool>("UNCONFIRMED");
-				FOREACH_MOD(OnNickConfirm, (source.GetUser(), na->nc));
-				Log(LOG_ADMIN, source, this) << "to confirm nick " << na->nick << " (" << na->nc->display << ")";
-				source.Reply(_("Nick \002%s\002 has been confirmed."), na->nick.c_str());
->>>>>>> c46ec39e
 			}
 
 			na->GetAccount()->UnsetS<bool>("UNCONFIRMED");
+			if (NickServ::Event::OnNickConfirm)
+				NickServ::Event::OnNickConfirm(&NickServ::Event::NickConfirm::OnNickConfirm, source.GetUser(), na->GetAccount());
 			Log(LOG_ADMIN, source, this) << "to confirm nick " << na->GetNick() << " (" << na->GetAccount()->GetDisplay() << ")";
 			source.Reply(_("\002{0}\002 has been confirmed."), na->GetNick());
 		}
@@ -59,7 +54,6 @@
 			Anope::string *code = source.nc->GetExt<Anope::string>("passcode");
 			if (code == nullptr || *code != passcode)
 			{
-<<<<<<< HEAD
 				source.Reply(_("Invalid passcode."));
 				return;
 			}
@@ -69,14 +63,8 @@
 			Log(LOG_COMMAND, source, this) << "to confirm their email";
 			source.Reply(_("Your email address of \002{0}\002 has been confirmed."), source.nc->GetEmail());
 			nc->UnsetS<bool>("UNCONFIRMED");
-=======
-				NickCore *nc = source.nc;
-				nc->Shrink<Anope::string>("passcode");
-				Log(LOG_COMMAND, source, this) << "to confirm their email";
-				source.Reply(_("Your email address of \002%s\002 has been confirmed."), source.nc->email.c_str());
-				nc->Shrink<bool>("UNCONFIRMED");
-				FOREACH_MOD(OnNickConfirm, (source.GetUser(), nc));
->>>>>>> c46ec39e
+			if (NickServ::Event::OnNickConfirm)
+				NickServ::Event::OnNickConfirm(&NickServ::Event::NickConfirm::OnNickConfirm, source.GetUser(), nc);
 
 			if (source.GetUser())
 			{
@@ -202,7 +190,6 @@
 			return;
 		}
 
-<<<<<<< HEAD
 		if (pass.length() > Config->GetModule("nickserv")->Get<unsigned>("passlen", "32"))
 		{
 			source.Reply(_("Your password is too long, it can not contain more than \002{0}\002 characters."), Config->GetModule("nickserv")->Get<unsigned>("passlen", "32"));
@@ -214,12 +201,6 @@
 			source.Reply(_("\002{0}\002 is not a valid e-mail address."), email);
 			return;
 		}
-=======
-			if (na->nc->GetAccessCount())
-				source.Reply(_("Nickname \002%s\002 registered under your user@host-mask: %s"), u_nick.c_str(), na->nc->GetAccess(0).c_str());
-			else
-				source.Reply(_("Nickname \002%s\002 registered."), u_nick.c_str());
->>>>>>> c46ec39e
 
 		NickServ::Account *nc = NickServ::account.Create();
 		nc->SetDisplay(u_nick);
@@ -243,10 +224,6 @@
 
 		Log(LOG_COMMAND, source, this) << "to register " << na->GetNick() << " (email: " << (!na->GetAccount()->GetEmail().empty() ? na->GetAccount()->GetEmail() : "none") << ")";
 
-		if (NickServ::Event::OnNickRegister)
-			NickServ::Event::OnNickRegister(&NickServ::Event::NickRegister::OnNickRegister, source.GetUser(), na, pass);
-
-<<<<<<< HEAD
 		source.Reply(_("\002{0}\002 has been registered."), u_nick);
 
 		Anope::string tmp_pass;
@@ -261,16 +238,14 @@
 		else if (nsregister.equals_ci("mail"))
 		{
 			if (!email.empty())
-=======
-			FOREACH_MOD(OnNickRegister, (source.GetUser(), na, pass));
-
-			if (u)
->>>>>>> c46ec39e
 			{
 				nc->SetS<bool>("UNCONFIRMED", true);
 				SendRegmail(NULL, na, source.service);
 			}
 		}
+
+		if (NickServ::Event::OnNickRegister)
+			NickServ::Event::OnNickRegister(&NickServ::Event::NickRegister::OnNickRegister, source.GetUser(), na, pass);
 
 		if (u)
 		{
