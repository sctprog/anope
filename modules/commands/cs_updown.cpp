/* ChanServ core functions
 *
 * (C) 2003-2014 Anope Team
 * Contact us at team@anope.org
 *
 * Please read COPYING and README for further details.
 *
 * Based on the original code of Epona by Lara.
 * Based on the original code of Services by Andy Church.
 */

#include "module.h"

class CommandCSUp : public Command
{
	void SetModes(User *u, Channel *c)
	{
		if (!c->ci)
			return;

		/* whether or not we are giving modes */
		bool giving = true;
		/* whether or not we have given a mode */
		bool given = false;
		ChanServ::AccessGroup u_access = c->ci->AccessFor(u);

		for (unsigned i = 0; i < ModeManager::GetStatusChannelModesByRank().size(); ++i)
		{
			ChannelModeStatus *cm = ModeManager::GetStatusChannelModesByRank()[i];
			bool has_priv = u_access.HasPriv("AUTO" + cm->name) || u_access.HasPriv(cm->name);

			if (has_priv)
			{
				/* Always give op. If we have already given one mode, don't give more until it has a symbol */
				if (cm->name == "OP" || !given || (giving && cm->symbol))
				{
					c->SetMode(NULL, cm, u->GetUID(), false);
					/* Now if this contains a symbol don't give any more modes, to prevent setting +qaohv etc on users */
					giving = !cm->symbol;
					given = true;
				}
			}
		}
	}
 public:
	CommandCSUp(Module *creator) : Command(creator, "chanserv/up", 0, 2)
	{
		this->SetDesc(_("Updates a selected nicks status on a channel"));
		this->SetSyntax(_("[\037channel\037 [\037user\037]]"));
	}

	void Execute(CommandSource &source, const std::vector<Anope::string> &params) override
	{
		if (params.empty())
		{
			if (!source.GetUser())
				return;
			for (User::ChanUserList::iterator it = source.GetUser()->chans.begin(); it != source.GetUser()->chans.end(); ++it)
			{
				Channel *c = it->second->chan;
				SetModes(source.GetUser(), c);
			}
			Log(LOG_COMMAND, source, this, NULL) << "on all channels to update their status modes";
		}
		else
		{
			const Anope::string &chan = params[0];
			const Anope::string &nick = params.size() > 1 ? params[1] : source.GetNick();

			ChanServ::Channel *ci = ChanServ::Find(chan);
			if (ci == NULL)
			{
				source.Reply(_("Channel \002{0}\002 isn't registered."), chan);
				return;
			}

			if (ci->c == NULL)
			{
				source.Reply(_("Channel \002{0}\002 doesn't exist."), ci->name);
				return;
			}

			User *u = User::Find(nick, true);
<<<<<<< HEAD
			Channel *c = ci->c;
=======
>>>>>>> 9a947fa4
			User *srcu = source.GetUser();
			bool override = false;

			if (u == NULL)
			{
				source.Reply(_("User \002{0}\002 isn't currently online."), nick);
				return;
			}
<<<<<<< HEAD

			if (srcu && !srcu->FindChannel(c))
=======
			else if (srcu && !srcu->FindChannel(c))
			{
				source.Reply(_("You must be in \002%s\002 to use this command."), c->name.c_str());
				return;
			}
			else if (!u->FindChannel(c))
>>>>>>> 9a947fa4
			{
				source.Reply(_("You must be on channel \002{0}\002 to use this command."), c->name);
				return;
			}

			if (!u->FindChannel(c))
			{
				source.Reply(_("\002{0}\002 is not on channel \002{1}\002."), u->nick, c->name);
				return;
			}

			if (source.GetUser() && u != source.GetUser() && c->ci->HasExt("PEACE"))
			{
				if (c->ci->AccessFor(u) > c->ci->AccessFor(source.GetUser()))
				{
					if (source.HasPriv("chanserv/administration"))
						override = true;
					else
					{
						source.Reply(_("Access denied. \002{0}\002 has more privileges than you on \002{1}\002."), u->nick, ci->name);
						return;
					}
				}
			}

			Log(override ? LOG_OVERRIDE : LOG_COMMAND, source, this, c->ci) << "to update the status modes of " << u->nick;
			SetModes(u, c);
		}

	}

	bool OnHelp(CommandSource &source, const Anope::string &subcommand) override
	{
		source.Reply(_("Updates the status modes of \037user\037 on \037channel\037."
		               " If \037user\037 is omitted  then your status is updated."
		               " If \037channel\037 is omitted then your status is updated on every channel you are in."));
		return true;
	}
};

class CommandCSDown : public Command
{
	void RemoveAll(User *u, Channel *c)
	{
		ChanUserContainer *cu = c->FindUser(u);
		if (cu != NULL)
			for (size_t i = cu->status.Modes().length(); i > 0;)
				c->RemoveMode(NULL, ModeManager::FindChannelModeByChar(cu->status.Modes()[--i]), u->GetUID());
	}

 public:
	CommandCSDown(Module *creator) : Command(creator, "chanserv/down", 0, 2)
	{
		this->SetDesc(_("Removes a selected nicks status from a channel"));
		this->SetSyntax(_("[\037channel\037 [\037nick\037]]"));
	}

	void Execute(CommandSource &source, const std::vector<Anope::string> &params) override
	{
		if (params.empty())
		{
			if (!source.GetUser())
				return;
			for (User::ChanUserList::iterator it = source.GetUser()->chans.begin(); it != source.GetUser()->chans.end(); ++it)
			{
				Channel *c = it->second->chan;
				RemoveAll(source.GetUser(), c);
			}
			Log(LOG_COMMAND, source, this, NULL) << "on all channels to remove their status modes";
		}
		else
		{
			const Anope::string &channel = params[0];
			const Anope::string &nick = params.size() > 1 ? params[1] : source.GetNick();

			ChanServ::Channel *ci = ChanServ::Find(channel);
			if (ci == NULL)
			{
				source.Reply(_("Channel \002{0}\002 isn't registered."), channel);
				return;
			}

			if (ci->c == NULL)
			{
				source.Reply(_("Channel \002{0}\002 doesn't exist."), ci->name);
				return;
			}

			User *u = User::Find(nick, true);
<<<<<<< HEAD
			Channel *c = ci->c;
=======
>>>>>>> 9a947fa4
			User *srcu = source.GetUser();
			bool override = false;

			if (u == NULL)
			{
				source.Reply(_("User \002{0}\002 isn't currently online."), nick);
				return;
			}

			if (srcu && !srcu->FindChannel(c))
			{
				source.Reply(_("You must be on channel \002{0}\002 to use this command."), c->name);
				return;
			}
<<<<<<< HEAD

			if (!u->FindChannel(c))
=======
			else if (srcu && !srcu->FindChannel(c))
			{
				source.Reply(_("You must be in \002%s\002 to use this command."), c->name.c_str());
				return;
			}
			else if (!u->FindChannel(c))
>>>>>>> 9a947fa4
			{
				source.Reply(_("\002%s\002 is not on channel %s."), u->nick, c->name);
				return;
			}

			if (source.GetUser() && u != source.GetUser() && c->ci->HasExt("PEACE"))
			{
				if (c->ci->AccessFor(u) > c->ci->AccessFor(source.GetUser()))
				{
					if (source.HasPriv("chanserv/administration"))
						override = true;
					else
					{
						source.Reply(_("Access denied. \002{0}\002 has more privileges than you on \002{1}\002."), u->nick, ci->name);
						return;
					}
				}
			}

			Log(override ? LOG_OVERRIDE : LOG_COMMAND, source, this, c->ci) << "to remove the status modes from " << u->nick;
			RemoveAll(u, c);
		}
	}

	bool OnHelp(CommandSource &source, const Anope::string &subcommand) override
	{
		source.Reply(_("Removes a selected nicks status modes on a channel."
		               " If \037nick\037 is ommited then your status is removed."
		               " If \037channel\037 is ommited then channel status is removed on every channel you are in."));
		return true;
	}
};

class CSUpDown : public Module
{
	CommandCSUp commandcsup;
	CommandCSDown commandcsdown;

 public:
	CSUpDown(const Anope::string &modname, const Anope::string &creator) : Module(modname, creator, VENDOR)
		, commandcsup(this)
		, commandcsdown(this)
	{

	}
};

MODULE_INIT(CSUpDown)<|MERGE_RESOLUTION|>--- conflicted
+++ resolved
@@ -81,11 +81,8 @@
 			}
 
 			User *u = User::Find(nick, true);
-<<<<<<< HEAD
+			User *srcu = source.GetUser();
 			Channel *c = ci->c;
-=======
->>>>>>> 9a947fa4
-			User *srcu = source.GetUser();
 			bool override = false;
 
 			if (u == NULL)
@@ -93,17 +90,12 @@
 				source.Reply(_("User \002{0}\002 isn't currently online."), nick);
 				return;
 			}
-<<<<<<< HEAD
-
 			if (srcu && !srcu->FindChannel(c))
-=======
-			else if (srcu && !srcu->FindChannel(c))
 			{
 				source.Reply(_("You must be in \002%s\002 to use this command."), c->name.c_str());
 				return;
 			}
 			else if (!u->FindChannel(c))
->>>>>>> 9a947fa4
 			{
 				source.Reply(_("You must be on channel \002{0}\002 to use this command."), c->name);
 				return;
@@ -193,10 +185,8 @@
 			}
 
 			User *u = User::Find(nick, true);
-<<<<<<< HEAD
 			Channel *c = ci->c;
-=======
->>>>>>> 9a947fa4
+
 			User *srcu = source.GetUser();
 			bool override = false;
 
@@ -211,17 +201,12 @@
 				source.Reply(_("You must be on channel \002{0}\002 to use this command."), c->name);
 				return;
 			}
-<<<<<<< HEAD
-
-			if (!u->FindChannel(c))
-=======
-			else if (srcu && !srcu->FindChannel(c))
+			if (srcu && !srcu->FindChannel(c))
 			{
 				source.Reply(_("You must be in \002%s\002 to use this command."), c->name.c_str());
 				return;
 			}
 			else if (!u->FindChannel(c))
->>>>>>> 9a947fa4
 			{
 				source.Reply(_("\002%s\002 is not on channel %s."), u->nick, c->name);
 				return;
