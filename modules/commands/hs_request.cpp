/*
 *
 *
 * (C) 2003-2014 Anope Team
 * Contact us at team@anope.org
 *
 * Please read COPYING and README for further details.
 *
 */

#include "module.h"
#include "modules/memoserv.h"

static void req_send_memos(Module *me, CommandSource &source, const Anope::string &vIdent, const Anope::string &vHost);

class HostRequest : public Serialize::Object
{
 public:
	HostRequest(Serialize::TypeBase *type) : Serialize::Object(type) { }
        HostRequest(Serialize::TypeBase *type, Serialize::ID id) : Serialize::Object(type, id) { }

	NickServ::Nick *GetNick();
	void SetNick(NickServ::Nick *na);

	Anope::string GetIdent();
	void SetIdent(const Anope::string &i);

	Anope::string GetHost();
	void SetHost(const Anope::string &h);

	time_t GetTime();
	void SetTime(const time_t &t);
};

class HostRequestType : public Serialize::Type<HostRequest>
{
 public:
	Serialize::ObjectField<HostRequest, NickServ::Nick *> na;
	Serialize::Field<HostRequest, Anope::string> ident, host;
	Serialize::Field<HostRequest, time_t> time;

	HostRequestType(Module *me) : Serialize::Type<HostRequest>(me, "HostRequest")
		, na(this, "na", true)
		, ident(this, "ident")
		, host(this, "host")
		, time(this, "time")
	{
	}
};

NickServ::Nick *HostRequest::GetNick()
{
	return Get(&HostRequestType::na);
}

void HostRequest::SetNick(NickServ::Nick *na)
{
	Set(&HostRequestType::na, na);
}

Anope::string HostRequest::GetIdent()
{
	return Get(&HostRequestType::ident);
}

void HostRequest::SetIdent(const Anope::string &i)
{
	Set(&HostRequestType::ident, i);
}

Anope::string HostRequest::GetHost()
{
	return Get(&HostRequestType::host);
}

void HostRequest::SetHost(const Anope::string &h)
{
	Set(&HostRequestType::host, h);
}

time_t HostRequest::GetTime()
{
	return Get(&HostRequestType::time);
}

void HostRequest::SetTime(const time_t &t)
{
	Set(&HostRequestType::time, t);
}

static Serialize::TypeReference<HostRequest> hostrequest("HostRequest");

class CommandHSRequest : public Command
{
 public:
	CommandHSRequest(Module *creator) : Command(creator, "hostserv/request", 1, 1)
	{
		this->SetDesc(_("Request a vHost for your nick"));
		this->SetSyntax(_("vhost"));
	}

	void Execute(CommandSource &source, const std::vector<Anope::string> &params) override
	{
		if (Anope::ReadOnly)
		{
			source.Reply(_("Services are in read-only mode."));
			return;
		}

		User *u = source.GetUser();
		NickServ::Nick *na = NickServ::FindNick(source.GetNick());
		if (!na || na->GetAccount() != source.GetAccount())
		{
			source.Reply(_("Access denied.")); //XXX with nonickownership this should be allowed.
			return;
		}

		if (source.GetAccount()->HasExt("UNCONFIRMED"))
		{
			source.Reply(_("You must confirm your account before you may request a vhost."));
			return;
		}

		Anope::string rawhostmask = params[0];

		Anope::string user, host;
		size_t a = rawhostmask.find('@');

		if (a == Anope::string::npos)
			host = rawhostmask;
		else
		{
			user = rawhostmask.substr(0, a);
			host = rawhostmask.substr(a + 1);
		}

		if (host.empty())
		{
			this->OnSyntaxError(source, "");
			return;
		}

		if (!user.empty())
		{
			if (user.length() > Config->GetBlock("networkinfo")->Get<unsigned>("userlen"))
			{
				source.Reply(_("The username \002{0}\002 is too long, please use a username shorter than %d characters."), Config->GetBlock("networkinfo")->Get<unsigned>("userlen"));
				return;
			}

			if (!IRCD->CanSetVIdent)
			{
				source.Reply(_("Vhosts may not contain a username."));
				return;
			}

			if (!IRCD->IsIdentValid(user))
			{
				source.Reply(_("The requested username is not valid."));
				return;
			}
		}

		if (host.length() > Config->GetBlock("networkinfo")->Get<unsigned>("hostlen"))
		{
			source.Reply(_("The requested vhost is too long, please use a hostname no longer than {0} characters."), Config->GetBlock("networkinfo")->Get<unsigned>("hostlen"));
			return;
		}

		if (!IRCD->IsHostValid(host))
		{
			source.Reply(_("The requested hostname is not valid."));
			return;
		}

		time_t send_delay = Config->GetModule("memoserv")->Get<time_t>("senddelay");
		if (Config->GetModule(this->owner)->Get<bool>("memooper") && send_delay > 0 && u && u->lastmemosend + send_delay > Anope::CurTime)
		{
			source.Reply(_("Please wait %d seconds before requesting a new vHost."), send_delay);
			u->lastmemosend = Anope::CurTime;
			return;
		}

		HostRequest *req = hostrequest.Create();
		req->SetNick(na);
		req->SetIdent(user);
		req->SetHost(host);
		req->SetTime(Anope::CurTime);

		source.Reply(_("Your vhost has been requested."));
		req_send_memos(owner, source, user, host);
		Log(LOG_COMMAND, source, this) << "to request new vhost " << (!user.empty() ? user + "@" : "") << host;
	}

	bool OnHelp(CommandSource &source, const Anope::string &subcommand) override
	{
<<<<<<< HEAD
		source.Reply(_("Request the given \036vhost\037 to be actived for your nick by the network administrators. Please be patient while your request is being considered."));
=======
		this->SendSyntax(source);
		source.Reply(" ");
		source.Reply(_("Request the given vHost to be activated for your nick by the\n"
			"network administrators. Please be patient while your request\n"
			"is being considered."));
>>>>>>> c46ec39e
		return true;
	}
};

class CommandHSActivate : public Command
{
 public:
	CommandHSActivate(Module *creator) : Command(creator, "hostserv/activate", 1, 1)
	{
		this->SetDesc(_("Approve the requested vHost of a user"));
		this->SetSyntax(_("\037user\037"));
	}

	void Execute(CommandSource &source, const std::vector<Anope::string> &params) override
	{
		if (Anope::ReadOnly)
		{
			source.Reply(_("Services are in read-only mode."));
			return;
		}

		const Anope::string &nick = params[0];
		NickServ::Nick *na = NickServ::FindNick(nick);

		if (!na)
		{
			source.Reply(_("\002{0}\002 isn't registered."), nick);
			return;
		}

		HostRequest *req = na->GetExt<HostRequest>("hostrequest");
		if (!req)
		{
			source.Reply(_("\002{0}\002 does not have a pending vhost request."), na->GetNick());
			return;
		}

		na->SetVhost(req->GetIdent(), req->GetHost(), source.GetNick(), req->GetTime());
		Event::OnSetVhost(&Event::SetVhost::OnSetVhost, na);

		if (Config->GetModule(this->owner)->Get<bool>("memouser") && MemoServ::service)
			MemoServ::service->Send(source.service->nick, na->GetNick(), _("[auto memo] Your requested vHost has been approved."), true);

		source.Reply(_("Vhost for \002{0}\002 has been activated."), na->GetNick());
		Log(LOG_COMMAND, source, this) << "for " << na->GetNick() << " for vhost " << (!req->GetIdent().empty() ? req->GetIdent() + "@" : "") << req->GetHost();
		req->Delete();
	}

	bool OnHelp(CommandSource &source, const Anope::string &subcommand) override
	{
		source.Reply(_("Activate the requested vhost for the given user."));
		if (Config->GetModule(this->owner)->Get<bool>("memouser"))
			source.Reply(_("A memo informing the user will also be sent."));

		return true;
	}
};

class CommandHSReject : public Command
{
 public:
	CommandHSReject(Module *creator) : Command(creator, "hostserv/reject", 1, 2)
	{
		this->SetDesc(_("Reject the requested vHost of a user"));
		this->SetSyntax(_("\037user\037 [\037reason\037]"));
	}

	void Execute(CommandSource &source, const std::vector<Anope::string> &params) override
	{
		if (Anope::ReadOnly)
		{
			source.Reply(_("Services are in read-only mode."));
			return;
		}

		const Anope::string &nick = params[0];
		const Anope::string &reason = params.size() > 1 ? params[1] : "";

		NickServ::Nick *na = NickServ::FindNick(nick);
		if (!na)
		{
			source.Reply(_("\002{0}\002 isn't registered."), nick);
			return;
		}

		HostRequest *req = na->GetExt<HostRequest>("hostrequest");
		if (!req)
		{
			source.Reply(_("\002{0}\002 does not have a pending vhost request."), na->GetNick());
			return;
		}

		req->Delete();

		if (Config->GetModule(this->owner)->Get<bool>("memouser") && MemoServ::service)
		{
			Anope::string message;
			if (!reason.empty())
				message = Anope::printf(_("[auto memo] Your requested vHost has been rejected. Reason: %s"), reason.c_str());
			else
				message = _("[auto memo] Your requested vHost has been rejected.");

			MemoServ::service->Send(source.service->nick, nick, Language::Translate(source.GetAccount(), message.c_str()), true);
		}

		source.Reply(_("Vhost for \002{0}\002 has been rejected."), na->GetNick());
		Log(LOG_COMMAND, source, this) << "to reject vhost for " << nick << " (" << (!reason.empty() ? reason : "no reason") << ")";
	}

	bool OnHelp(CommandSource &source, const Anope::string &subcommand) override
	{
		source.Reply(_("Reject the requested vhost for the given user."));
		if (Config->GetModule(this->owner)->Get<bool>("memouser"))
			source.Reply(_("A memo informing the user will also be sent, which includes the reason for the rejection if supplied."));

		return true;
	}
};

class CommandHSWaiting : public Command
{
 public:
	CommandHSWaiting(Module *creator) : Command(creator, "hostserv/waiting", 0, 0)
	{
		this->SetDesc(_("Retrieves the vhost requests"));
	}

	void Execute(CommandSource &source, const std::vector<Anope::string> &params) override
	{
		unsigned counter = 0;
		unsigned display_counter = 0, listmax = Config->GetModule(this->owner)->Get<unsigned>("listmax");
		ListFormatter list(source.GetAccount());

		list.AddColumn(_("Number")).AddColumn(_("Nick")).AddColumn(_("Vhost")).AddColumn(_("Created"));

		for (HostRequest *hr : Serialize::GetObjects<HostRequest *>(hostrequest))
		{
			if (!listmax || display_counter < listmax)
			{
				++display_counter;

				ListFormatter::ListEntry entry;
				entry["Number"] = stringify(display_counter);
				entry["Nick"] = hr->GetNick()->GetNick();
				if (!hr->GetIdent().empty())
					entry["Vhost"] = hr->GetIdent() + "@" + hr->GetHost();
				else
					entry["Vhost"] = hr->GetHost();
				entry["Created"] = Anope::strftime(hr->GetTime(), NULL, true);
				list.AddEntry(entry);
			}
			++counter;
		}

		std::vector<Anope::string> replies;
		list.Process(replies);

		for (unsigned i = 0; i < replies.size(); ++i)
			source.Reply(replies[i]);

		source.Reply(_("Displayed \002{0}\002 records (\002{1}\002 total)."), display_counter, counter);
	}

	bool OnHelp(CommandSource &source, const Anope::string &subcommand) override
	{
		source.Reply(_("Lists the vhost requests."));

		return true;
	}
};

class HSRequest : public Module
{
	CommandHSRequest commandhsrequest;
	CommandHSActivate commandhsactive;
	CommandHSReject commandhsreject;
	CommandHSWaiting commandhswaiting;

	HostRequestType hrtype;

 public:
	HSRequest(const Anope::string &modname, const Anope::string &creator) : Module(modname, creator, VENDOR)
		, commandhsrequest(this)
		, commandhsactive(this)
		, commandhsreject(this)
		, commandhswaiting(this)
		, hrtype(this)
	{
		if (!IRCD || !IRCD->CanSetVHost)
			throw ModuleException("Your IRCd does not support vhosts");
	}
};

static void req_send_memos(Module *me, CommandSource &source, const Anope::string &vIdent, const Anope::string &vHost)
{
	Anope::string host;
	std::list<std::pair<Anope::string, Anope::string> >::iterator it, it_end;

	if (!vIdent.empty())
		host = vIdent + "@" + vHost;
	else
		host = vHost;

	if (Config->GetModule(me)->Get<bool>("memooper") && MemoServ::service)
		for (Oper *o : Serialize::GetObjects<Oper *>(operblock))
		{
			NickServ::Nick *na = NickServ::FindNick(o->GetName());
			if (!na)
				continue;

			Anope::string message = Anope::printf(_("[auto memo] vHost \002%s\002 has been requested by %s."), host.c_str(), source.GetNick().c_str());

			MemoServ::service->Send(source.service->nick, na->GetNick(), message, true);
		}
}

MODULE_INIT(HSRequest)<|MERGE_RESOLUTION|>--- conflicted
+++ resolved
@@ -115,7 +115,7 @@
 			return;
 		}
 
-		if (source.GetAccount()->HasExt("UNCONFIRMED"))
+		if (source.GetAccount()->HasFieldS("UNCONFIRMED"))
 		{
 			source.Reply(_("You must confirm your account before you may request a vhost."));
 			return;
@@ -194,15 +194,7 @@
 
 	bool OnHelp(CommandSource &source, const Anope::string &subcommand) override
 	{
-<<<<<<< HEAD
 		source.Reply(_("Request the given \036vhost\037 to be actived for your nick by the network administrators. Please be patient while your request is being considered."));
-=======
-		this->SendSyntax(source);
-		source.Reply(" ");
-		source.Reply(_("Request the given vHost to be activated for your nick by the\n"
-			"network administrators. Please be patient while your request\n"
-			"is being considered."));
->>>>>>> c46ec39e
 		return true;
 	}
 };
