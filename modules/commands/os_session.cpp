/* OperServ core functions
 *
 * (C) 2003-2014 Anope Team
 * Contact us at team@anope.org
 *
 * Please read COPYING and README for further details.
 *
 * Based on the original code of Epona by Lara.
 * Based on the original code of Services by Andy Church.
 */

#include "module.h"
#include "modules/os_session.h"

namespace
{
	/* The default session limit */
	unsigned session_limit;
	/* How many times to kill before adding an AKILL */
	unsigned max_session_kill;
	/* How long session akills should last */
	time_t session_autokill_expiry;
	/* Reason to use for session kills */
	Anope::string sle_reason;
	/* Optional second reason */
	Anope::string sle_detailsloc;

	/* Max limit that can be used for exceptions */
	unsigned max_exception_limit;
	/* How long before exceptions expire by default */
	time_t exception_expiry;

	/* Number of bits to use when comparing session IPs */
	unsigned ipv4_cidr;
	unsigned ipv6_cidr;

	EventHandlers<Event::Exception> *events;
}

class MySessionService : public SessionService
{
	SessionMap Sessions;
	Serialize::Checker<ExceptionVector> Exceptions;
 public:
	MySessionService(Module *m) : SessionService(m), Exceptions("Exception") { }

	Exception *CreateException() override
	{
		return new Exception();
	}

	void AddException(Exception *e) override
	{
		this->Exceptions->push_back(e);
	}

	void DelException(Exception *e) override
	{
		ExceptionVector::iterator it = std::find(this->Exceptions->begin(), this->Exceptions->end(), e);
		if (it != this->Exceptions->end())
			this->Exceptions->erase(it);
	}

	Exception *FindException(User *u) override
	{
		for (std::vector<Exception *>::const_iterator it = this->Exceptions->begin(), it_end = this->Exceptions->end(); it != it_end; ++it)
		{
			Exception *e = *it;
			if (Anope::Match(u->host, e->mask) || Anope::Match(u->ip.addr(), e->mask))
				return e;
<<<<<<< HEAD

			if (cidr(e->mask).match(sockaddrs(u->ip)))
=======
			
			if (cidr(e->mask).match(u->ip))
>>>>>>> 9a947fa4
				return e;
		}
		return NULL;
	}

	Exception *FindException(const Anope::string &host) override
	{
		for (std::vector<Exception *>::const_iterator it = this->Exceptions->begin(), it_end = this->Exceptions->end(); it != it_end; ++it)
		{
			Exception *e = *it;
			if (Anope::Match(host, e->mask))
				return e;

			if (cidr(e->mask).match(sockaddrs(host)))
				return e;
		}

		return NULL;
	}

	ExceptionVector &GetExceptions() override
	{
		return this->Exceptions;
	}

	void DelSession(Session *s)
	{
		this->Sessions.erase(s->addr);
	}

	Session *FindSession(const Anope::string &ip) override
	{
		cidr c(ip, ip.find(':') != Anope::string::npos ? ipv6_cidr : ipv4_cidr);
		if (!c.valid())
			return NULL;
		SessionMap::iterator it = this->Sessions.find(c);
		if (it != this->Sessions.end())
			return it->second;
		return NULL;
	}

	SessionMap::iterator FindSessionIterator(const sockaddrs &ip)
	{
		cidr c(ip, ip.ipv6() ? ipv6_cidr : ipv4_cidr);
		if (!c.valid())
			return this->Sessions.end();
		return this->Sessions.find(c);
	}

	Session* &FindOrCreateSession(const cidr &ip)
	{
		return this->Sessions[ip];
	}

	SessionMap &GetSessions() override
	{
		return this->Sessions;
	}
};

class ExceptionDelCallback : public NumberList
{
 protected:
	CommandSource &source;
	unsigned deleted;
	Command *cmd;
 public:
	ExceptionDelCallback(CommandSource &_source, const Anope::string &numlist, Command *c) : NumberList(numlist, true), source(_source), deleted(0), cmd(c)
	{
	}

	~ExceptionDelCallback()
	{
		if (!deleted)
			source.Reply(_("No matching entries on session-limit exception list."));
		else if (deleted == 1)
			source.Reply(_("Deleted \0021\002 entry from session-limit exception list."));
		else
			source.Reply(_("Deleted \002{0}\002 entries from session-limit exception list."), deleted);
	}

	virtual void HandleNumber(unsigned number) override
	{
		if (!number || number > session_service->GetExceptions().size())
			return;

		Log(LOG_ADMIN, source, cmd) << "to remove the session limit exception for " << session_service->GetExceptions()[number - 1]->mask;

		++deleted;
		DoDel(source, number - 1);
	}

	static void DoDel(CommandSource &source, unsigned index)
	{
		Exception *e = session_service->GetExceptions()[index];
		(*events)(&Event::Exception::OnExceptionDel, source, e);

		session_service->DelException(e);
		delete e;
	}
};

class CommandOSSession : public Command
{
 private:
	void DoList(CommandSource &source, const std::vector<Anope::string> &params)
	{
		Anope::string param = params[1];

		unsigned mincount = 0;
		try
		{
			mincount = convertTo<unsigned>(param);
		}
		catch (const ConvertException &) { }

		if (mincount <= 1)
			source.Reply(_("Invalid threshold value. It must be a valid integer greater than 1."));
		else
		{
			ListFormatter list(source.GetAccount());
			list.AddColumn(_("Session")).AddColumn(_("Host"));

			for (SessionService::SessionMap::iterator it = session_service->GetSessions().begin(), it_end = session_service->GetSessions().end(); it != it_end; ++it)
			{
				Session *session = it->second;

				if (session->count >= mincount)
				{
					ListFormatter::ListEntry entry;
					entry["Session"] = stringify(session->count);
					entry["Host"] = session->addr.mask();
					list.AddEntry(entry);
				}
			}

			source.Reply(_("Hosts with at least \002{0}\002 sessions:"), mincount);

			std::vector<Anope::string> replies;
			list.Process(replies);


			for (unsigned i = 0; i < replies.size(); ++i)
				source.Reply(replies[i]);
		}
	}

	void DoView(CommandSource &source, const std::vector<Anope::string> &params)
	{
		Anope::string param = params[1];
		Session *session = session_service->FindSession(param);

		Exception *exception = session_service->FindException(param);
		Anope::string entry = "no entry";
		unsigned limit = session_limit;
		if (exception)
		{
			if (!exception->limit)
				limit = 0;
			else if (exception->limit > limit)
				limit = exception->limit;
			entry = exception->mask;
		}

		if (!session)
			source.Reply(_("\002{0}\002 not found on the session list, but has a limit of \002{1}\002 because it matches entry: \002{2}\002."), param, limit, entry);
		else
			source.Reply(_("The host \002{0}\002 currently has \002{1}\002 sessions with a limit of \002{2}\002 because it matches entry: \002{3}\002."), session->addr.mask(), session->count, limit, entry);
	}
 public:
	CommandOSSession(Module *creator) : Command(creator, "operserv/session", 2, 2)
	{
		this->SetDesc(_("View the list of host sessions"));
		this->SetSyntax(_("LIST \037threshold\037"));
		this->SetSyntax(_("VIEW \037host\037"));
	}

	void Execute(CommandSource &source, const std::vector<Anope::string> &params) override
	{
		const Anope::string &cmd = params[0];

		Log(LOG_ADMIN, source, this) << cmd << " " << params[1];

		if (!session_limit)
			source.Reply(_("Session limiting is disabled."));
		else if (cmd.equals_ci("LIST"))
			return this->DoList(source, params);
		else if (cmd.equals_ci("VIEW"))
			return this->DoView(source, params);
		else
			this->OnSyntaxError(source, "");
	}

	bool OnHelp(CommandSource &source, const Anope::string &subcommand) override
	{
		source.Reply(_("Allows Services Operators to view the session list.\n"
		               "\n"
		               "\002{0} LIST\002 lists hosts with at least \037threshold\037 sessions. The threshold must be a number greater than 1.\n"
		               "\n"
		               "\002{0} VIEW\002 displays detailed information about a specific host - including the current session count and session limit.\n"
		               "\n"
		               "See the \002EXCEPTION\002 help for more information about session limiting and how to set session limits specific to certain hosts and groups thereof."), // XXX
		               source.command);
		return true;
	}
};

class CommandOSException : public Command
{
 private:
	void DoAdd(CommandSource &source, const std::vector<Anope::string> &params)
	{
		Anope::string mask, expiry, limitstr;
		unsigned last_param = 3;

		mask = params.size() > 1 ? params[1] : "";
		if (!mask.empty() && mask[0] == '+')
		{
			expiry = mask;
			mask = params.size() > 2 ? params[2] : "";
			last_param = 4;
		}

		limitstr = params.size() > last_param - 1 ? params[last_param - 1] : "";

		if (params.size() <= last_param)
		{
			this->OnSyntaxError(source, "ADD");
			return;
		}

		Anope::string reason = params[last_param];
		if (last_param == 3 && params.size() > 4)
			reason += " " + params[4];
		if (reason.empty())
		{
			this->OnSyntaxError(source, "ADD");
			return;
		}

		time_t expires = !expiry.empty() ? Anope::DoTime(expiry) : exception_expiry;
		if (expires < 0)
		{
			source.Reply(_("Invalid expiry time \002{0}\002."), expiry);
			return;
		}
		else if (expires > 0)
			expires += Anope::CurTime;

		unsigned limit = -1;
		try
		{
			limit = convertTo<unsigned>(limitstr);
		}
		catch (const ConvertException &) { }

		if (limit > max_exception_limit)
		{
			source.Reply(_("Invalid session limit. It must be a valid integer greater than or equal to zero and less than \002{0}\002."), max_exception_limit);
			return;
		}
		else
		{
			if (mask.find('!') != Anope::string::npos || mask.find('@') != Anope::string::npos)
			{
				source.Reply(_("Invalid hostmask. Only real hostmasks are valid, as exceptions are not matched against nicks or usernames."));
				return;
			}

			for (std::vector<Exception *>::iterator it = session_service->GetExceptions().begin(), it_end = session_service->GetExceptions().end(); it != it_end; ++it)
			{
				Exception *e = *it;
				if (e->mask.equals_ci(mask))
				{
					if (e->limit != limit)
					{
						e->limit = limit;
						source.Reply(_("Exception for \002{0}\002 has been updated to \002{1}\002."), mask, e->limit);
					}
					else
						source.Reply(_("\002{0}\002 already exists on the session-limit exception list."), mask);
					return;
				}
			}

			Exception *exception = new Exception();
			exception->mask = mask;
			exception->limit = limit;
			exception->reason = reason;
			exception->time = Anope::CurTime;
			exception->who = source.GetNick();
			exception->expires = expires;

			EventReturn MOD_RESULT;
			MOD_RESULT = (*events)(&Event::Exception::OnExceptionAdd, exception);
			if (MOD_RESULT == EVENT_STOP)
				delete exception;
			else
			{
				Log(LOG_ADMIN, source, this) << "to set the session limit for " << mask << " to " << limit;
				session_service->AddException(exception);
				source.Reply(_("Session limit for \002{0}\002 set to \002{1}\002."), mask, limit);
				if (Anope::ReadOnly)
					source.Reply(_("Services are in read-only mode. Any changes made may not persist."));
			}
		}
	}

	void DoDel(CommandSource &source, const std::vector<Anope::string> &params)
	{
		const Anope::string &mask = params.size() > 1 ? params[1] : "";

		if (mask.empty())
		{
			this->OnSyntaxError(source, "DEL");
			return;
		}

		if (isdigit(mask[0]) && mask.find_first_not_of("1234567890,-") == Anope::string::npos)
		{
			ExceptionDelCallback list(source, mask, this);
			list.Process();
		}
		else
		{
			unsigned i = 0, end = session_service->GetExceptions().size();
			for (; i < end; ++i)
				if (mask.equals_ci(session_service->GetExceptions()[i]->mask))
				{
					Log(LOG_ADMIN, source, this) << "to remove the session limit exception for " << mask;
					ExceptionDelCallback::DoDel(source, i);
					source.Reply(_("\002{0}\002 deleted from session-limit exception list."), mask);
					break;
				}
			if (i == end)
				source.Reply(_("\002{0}\002 not found on session-limit exception list."), mask);
		}

		if (Anope::ReadOnly)
			source.Reply(_("Services are in read-only mode. Any changes made may not persist."));
	}

	void DoMove(CommandSource &source, const std::vector<Anope::string> &params)
	{
		const Anope::string &n1str = params.size() > 1 ? params[1] : ""; /* From position */
		const Anope::string &n2str = params.size() > 2 ? params[2] : ""; /* To position */
		int n1, n2;

		if (n2str.empty())
		{
			this->OnSyntaxError(source, "MOVE");
			return;
		}

		n1 = n2 = -1;
		try
		{
			n1 = convertTo<int>(n1str);
			n2 = convertTo<int>(n2str);
		}
		catch (const ConvertException &) { }

		if (n1 >= 0 && static_cast<unsigned>(n1) < session_service->GetExceptions().size() && n2 >= 0 && static_cast<unsigned>(n2) < session_service->GetExceptions().size() && n1 != n2)
		{
			Exception *temp = session_service->GetExceptions()[n1];
			session_service->GetExceptions()[n1] = session_service->GetExceptions()[n2];
			session_service->GetExceptions()[n2] = temp;

			Log(LOG_ADMIN, source, this) << "to move exception " << session_service->GetExceptions()[n1]->mask << " from position " << n1 + 1 << " to position " << n2 + 1;
			source.Reply(_("Exception for \002{0}\002 (#{1}) moved to position \002{2}\002."), session_service->GetExceptions()[n1]->mask, n1 + 1, n2 + 1);

			if (Anope::ReadOnly)
				source.Reply(_("Services are in read-only mode. Any changes made may not persist."));
		}
		else
			this->OnSyntaxError(source, "MOVE");
	}

	void ProcessList(CommandSource &source, const std::vector<Anope::string> &params, ListFormatter &list)
	{
		const Anope::string &mask = params.size() > 1 ? params[1] : "";

		if (session_service->GetExceptions().empty())
		{
			source.Reply(_("The session exception list is empty."));
			return;
		}

		if (!mask.empty() && mask.find_first_not_of("1234567890,-") == Anope::string::npos)
		{
			class ExceptionListCallback : public NumberList
			{
				CommandSource &source;
				ListFormatter &list;
			 public:
				ExceptionListCallback(CommandSource &_source, ListFormatter &_list, const Anope::string &numlist) : NumberList(numlist, false), source(_source), list(_list)
				{
				}

				void HandleNumber(unsigned Number) override
				{
					if (!Number || Number > session_service->GetExceptions().size())
						return;

					Exception *e = session_service->GetExceptions()[Number - 1];

					ListFormatter::ListEntry entry;
					entry["Number"] = stringify(Number);
					entry["Mask"] = e->mask;
					entry["By"] = e->who;
					entry["Created"] = Anope::strftime(e->time, NULL, true);
					entry["Expires"] = Anope::Expires(e->expires, source.GetAccount());
					entry["Limit"] = stringify(e->limit);
					entry["Reason"] = e->reason;
					this->list.AddEntry(entry);
				}
			}
			nl_list(source, list, mask);
			nl_list.Process();
		}
		else
		{
			for (unsigned i = 0, end = session_service->GetExceptions().size(); i < end; ++i)
			{
				Exception *e = session_service->GetExceptions()[i];
				if (mask.empty() || Anope::Match(e->mask, mask))
				{
					ListFormatter::ListEntry entry;
					entry["Number"] = stringify(i + 1);
					entry["Mask"] = e->mask;
					entry["By"] = e->who;
					entry["Created"] = Anope::strftime(e->time, NULL, true);
					entry["Expires"] = Anope::Expires(e->expires, source.GetAccount());
					entry["Limit"] = stringify(e->limit);
					entry["Reason"] = e->reason;
					list.AddEntry(entry);
				}
			}
		}

		if (list.IsEmpty())
			source.Reply(_("No matching entries on session-limit exception list."));
		else
		{
			source.Reply(_("Session-limit exception list:"));

			std::vector<Anope::string> replies;
			list.Process(replies);

			for (unsigned i = 0; i < replies.size(); ++i)
				source.Reply(replies[i]);
		}
	}

	void DoList(CommandSource &source, const std::vector<Anope::string> &params)
	{
		ListFormatter list(source.GetAccount());
		list.AddColumn(_("Number")).AddColumn(_("Limit")).AddColumn(_("Mask"));

		this->ProcessList(source, params, list);
	}

	void DoView(CommandSource &source, const std::vector<Anope::string> &params)
	{
		ListFormatter list(source.GetAccount());
		list.AddColumn(_("Number")).AddColumn(_("Mask")).AddColumn(_("By")).AddColumn(_("Created")).AddColumn(_("Expires")).AddColumn(_("Limit")).AddColumn(_("Reason"));

		this->ProcessList(source, params, list);
	}

 public:
	CommandOSException(Module *creator) : Command(creator, "operserv/exception", 1, 5)
	{
		this->SetDesc(_("Modify the session-limit exception list"));
		this->SetSyntax(_("ADD [\037+expiry\037] \037mask\037 \037limit\037 \037reason\037"));
		this->SetSyntax(_("DEL {\037mask\037 | \037entry-num\037 | \037list\037}"));
		this->SetSyntax(_("MOVE \037num\037 \037position\037"));
		this->SetSyntax(_("LIST [\037mask\037 | \037list\037]"));
		this->SetSyntax(_("VIEW [\037mask\037 | \037list\037]"));
	}

	void Execute(CommandSource &source, const std::vector<Anope::string> &params) override
	{
		const Anope::string &cmd = params[0];

		if (!session_limit)
			source.Reply(_("Session limiting is disabled."));
		else if (cmd.equals_ci("ADD"))
			return this->DoAdd(source, params);
		else if (cmd.equals_ci("DEL"))
			return this->DoDel(source, params);
		else if (cmd.equals_ci("MOVE"))
			return this->DoMove(source, params);
		else if (cmd.equals_ci("LIST"))
			return this->DoList(source, params);
		else if (cmd.equals_ci("VIEW"))
			return this->DoView(source, params);
		else
			this->OnSyntaxError(source, "");
	}

	bool OnHelp(CommandSource &source, const Anope::string &subcommand) override
	{
		if (subcommand.equals_ci("ADD"))
			source.Reply(_("\002{0} ADD\002 adds the given hostmask to the exception list."
			               " Note that \002nick!user@host\002 and \002user@host\002 masks are invalid!\n"
			               " Only real host masks, such as \002box.host.dom\002 and \002*.host.dom\002, are allowed because sessions limiting does not take nickname or user names into account."
			               " \037limit\037 must be a number greater than or equal to zero."
			               " This determines how many sessions this host may carry at a time."
			               " A value of zero means the host has an unlimited session limit."
			               " If more than one entry matches a client, the first matching enty will be used."),
			               source.command);
		else
			source.Reply(_("Allows you to manipulate the list of hosts that have specific session limits - allowing certain machines, such as shell servers, to carry more than the default number of clients at a time."
			               " Once a host reaches its session limit, all clients attempting to connect from that host will be killed."
			               " Before the user is killed, they are notified, of a source of help regarding session limiting. The content of this notice is a config setting.\n"
			               "\n"
			               "\002{0} ADD\002 adds the given host mask to the exception list.\n"
			               "\002{msg}{service} {help} {command} ADD\002 for more information.\n"
			               "\n"
			               "\002{0} DEL\002 removes the given mask from the exception list.\n"
			               "\n"
			               "\002{0} MOVE\002 moves exception \037num\037 to \037position\037."
			               " The sessions inbetween will be shifted up or down to fill the gap.\n"
			               "\n"
			               "\002{0} LIST\002 and \002{0} VIEW\002 show all current sessions if the optional mask is given, the list is limited to those sessions matching the mask."
			               " The difference is that \002{0} VIEW\002 is more verbose, displaying the name of the person who added the exception, its session limit, reason, host mask and the expiry date and time.\n"));
		return true;
	}
};

class OSSession : public Module
	, public EventHook<Event::UserConnect>
	, public EventHook<Event::UserQuit>
	, public EventHook<Event::ExpireTick>
{
	Serialize::Type exception_type;
	MySessionService ss;
	CommandOSSession commandossession;
	CommandOSException commandosexception;
	ServiceReference<XLineManager> akills;
	EventHandlers<Event::Exception> exceptionevents;

 public:
	OSSession(const Anope::string &modname, const Anope::string &creator) : Module(modname, creator, VENDOR)
		, EventHook<Event::UserConnect>("OnUserConnect", EventHook<Event::UserConnect>::Priority::FIRST)
		, EventHook<Event::UserQuit>("OnUserQuit", EventHook<Event::UserQuit>::Priority::FIRST)
		, EventHook<Event::ExpireTick>("OnExpireTick", EventHook<Event::ExpireTick>::Priority::FIRST)
		, exception_type("Exception", Exception::Unserialize)
		, ss(this)
		, commandossession(this)
		, commandosexception(this)
		, akills("XLineManager", "xlinemanager/sgline")
		, exceptionevents(this, "Exception")
	{
		this->SetPermanent(true);

		events = &exceptionevents;
	}

	void OnReload(Configuration::Conf *conf) override
	{
		Configuration::Block *block = Config->GetModule(this);

		session_limit = block->Get<int>("defaultsessionlimit");
		max_session_kill = block->Get<int>("maxsessionkill");
		session_autokill_expiry = block->Get<time_t>("sessionautokillexpiry");
		sle_reason = block->Get<const Anope::string>("sessionlimitexceeded");
		sle_detailsloc = block->Get<const Anope::string>("sessionlimitdetailsloc");

		max_exception_limit = block->Get<int>("maxsessionlimit");
		exception_expiry = block->Get<time_t>("exceptionexpiry");

		ipv4_cidr = block->Get<unsigned>("session_ipv4_cidr", "32");
		ipv6_cidr = block->Get<unsigned>("session_ipv6_cidr", "128");

		if (ipv4_cidr > 32 || ipv6_cidr > 128)
			throw ConfigException(this->name + ": session CIDR value out of range");
	}

	void OnUserConnect(User *u, bool &exempt) override
	{
		if (u->Quitting() || !session_limit || exempt || !u->server || u->server->IsULined())
			return;

		cidr u_ip(u->ip, u->ip.ipv6() ? ipv6_cidr : ipv4_cidr);
		if (!u_ip.valid())
			return;

		Session* &session = this->ss.FindOrCreateSession(u_ip);

		if (session)
		{
			bool kill = false;
			if (session->count >= session_limit)
			{
				kill = true;
				Exception *exception = this->ss.FindException(u);
				if (exception)
				{
					kill = false;
					if (exception->limit && session->count >= exception->limit)
						kill = true;
				}
			}

			++session->count;

			if (kill && !exempt)
			{
				BotInfo *OperServ = Config->GetClient("OperServ");
				if (OperServ)
				{
					if (!sle_reason.empty())
					{
						Anope::string message = sle_reason.replace_all_cs("%IP%", u->ip.addr());
						u->SendMessage(OperServ, message);
					}
					if (!sle_detailsloc.empty())
						u->SendMessage(OperServ, sle_detailsloc);
				}

				++session->hits;
				if (max_session_kill && session->hits >= max_session_kill && akills)
				{
					const Anope::string &akillmask = "*@" + session->addr.mask();
					XLine *x = new XLine(akillmask, OperServ ? OperServ->nick : "", Anope::CurTime + session_autokill_expiry, "Session limit exceeded", XLineManager::GenerateUID());
					akills->AddXLine(x);
					akills->Send(NULL, x);
					Log(OperServ, "akill/session") << "Added a temporary AKILL for \002" << akillmask << "\002 due to excessive connections";
				}
				else
				{
					u->Kill(OperServ ? OperServ->nick : "", "Session limit exceeded");
				}
			}
		}
		else
		{
			session = new Session(u->ip, u->ip.ipv6() ? ipv6_cidr : ipv4_cidr);
		}
	}

	void OnUserQuit(User *u, const Anope::string &msg) override
	{
		if (!session_limit || !u->server || u->server->IsULined())
			return;

		SessionService::SessionMap &sessions = this->ss.GetSessions();
		SessionService::SessionMap::iterator sit = this->ss.FindSessionIterator(u->ip);

		if (sit == sessions.end())
			return;

		Session *session = sit->second;

		if (session->count > 1)
		{
			--session->count;
			return;
		}

		delete session;
		sessions.erase(sit);
	}

	void OnExpireTick() override
	{
		if (Anope::NoExpire)
			return;
		for (unsigned i = this->ss.GetExceptions().size(); i > 0; --i)
		{
			Exception *e = this->ss.GetExceptions()[i - 1];

			if (!e->expires || e->expires > Anope::CurTime)
				continue;
			BotInfo *OperServ = Config->GetClient("OperServ");
			Log(OperServ, "expire/exception") << "Session exception for " << e->mask << " has expired.";
			this->ss.DelException(e);
			delete e;
		}
	}
};

MODULE_INIT(OSSession)<|MERGE_RESOLUTION|>--- conflicted
+++ resolved
@@ -68,13 +68,8 @@
 			Exception *e = *it;
 			if (Anope::Match(u->host, e->mask) || Anope::Match(u->ip.addr(), e->mask))
 				return e;
-<<<<<<< HEAD
-
-			if (cidr(e->mask).match(sockaddrs(u->ip)))
-=======
 			
 			if (cidr(e->mask).match(u->ip))
->>>>>>> 9a947fa4
 				return e;
 		}
 		return NULL;
