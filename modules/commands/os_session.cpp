/* OperServ core functions
 *
 * (C) 2003-2014 Anope Team
 * Contact us at team@anope.org
 *
 * Please read COPYING and README for further details.
 *
 * Based on the original code of Epona by Lara.
 * Based on the original code of Services by Andy Church.
 */

#include "module.h"
#include "modules/os_session.h"

namespace
{
	/* The default session limit */
	unsigned session_limit;
	/* How many times to kill before adding an AKILL */
	unsigned max_session_kill;
	/* How long session akills should last */
	time_t session_autokill_expiry;
	/* Reason to use for session kills */
	Anope::string sle_reason;
	/* Optional second reason */
	Anope::string sle_detailsloc;

	/* Max limit that can be used for exceptions */
	unsigned max_exception_limit;
	/* How long before exceptions expire by default */
	time_t exception_expiry;

	/* Number of bits to use when comparing session IPs */
	unsigned ipv4_cidr;
	unsigned ipv6_cidr;

	EventHandlers<Event::Exception> *events;
}

class ExceptionImpl : public Exception
{
 public:
	ExceptionImpl(Serialize::TypeBase *type) : Exception(type) { }
	ExceptionImpl(Serialize::TypeBase *type, Serialize::ID id) : Exception(type, id) { }

	Anope::string GetMask() override;
	void SetMask(const Anope::string &) override;

	unsigned int GetLimit() override;
	void SetLimit(unsigned int) override;
	
	Anope::string GetWho() override;
	void SetWho(const Anope::string &) override;

	Anope::string GetReason() override;
	void SetReason(const Anope::string &) override;

	time_t GetTime() override;
	void SetTime(const time_t &) override;

	time_t GetExpires() override;
	void SetExpires(const time_t &) override;
};

class ExceptionType : public Serialize::Type<ExceptionImpl>
{
 public:
	Serialize::Field<ExceptionImpl, Anope::string> mask, who, reason;
	Serialize::Field<ExceptionImpl, unsigned int> limit;
	Serialize::Field<ExceptionImpl, time_t> time, expires;

	ExceptionType(Module *me) : Serialize::Type<ExceptionImpl>(me, "Exception")
			, mask(this, "mask")
			, who(this, "who")
			, reason(this, "reason")
			, limit(this, "limit")
			, time(this, "time")
			, expires(this, "expires")
	{
	}
};

Anope::string ExceptionImpl::GetMask()
{
	return Get(&ExceptionType::mask);
}

void ExceptionImpl::SetMask(const Anope::string &m)
{
	Set(&ExceptionType::mask, m);
}

unsigned int ExceptionImpl::GetLimit()
{
	return Get(&ExceptionType::limit);
}

void ExceptionImpl::SetLimit(unsigned int l)
{
	Set(&ExceptionType::limit, l);
}

Anope::string ExceptionImpl::GetWho()
{
	return Get(&ExceptionType::who);
}

void ExceptionImpl::SetWho(const Anope::string &w)
{
	Set(&ExceptionType::who, w);
}

Anope::string ExceptionImpl::GetReason()
{
	return Get(&ExceptionType::reason);
}

void ExceptionImpl::SetReason(const Anope::string &r)
{
	Set(&ExceptionType::reason, r);
}

time_t ExceptionImpl::GetTime()
{
	return Get(&ExceptionType::time);
}

void ExceptionImpl::SetTime(const time_t &t)
{
	Set(&ExceptionType::time, t);
}

time_t ExceptionImpl::GetExpires()
{
	return Get(&ExceptionType::expires);
}

void ExceptionImpl::SetExpires(const time_t &e)
{
	Set(&ExceptionType::expires, e);
}

class MySessionService : public SessionService
{
	SessionMap Sessions;

 public:
	MySessionService(Module *m) : SessionService(m) { }

	Exception *FindException(User *u) override
	{
		for (Exception *e : Serialize::GetObjects<Exception *>(exception))
		{
			if (Anope::Match(u->host, e->GetMask()) || Anope::Match(u->ip.addr(), e->GetMask()))
				return e;
			
			if (cidr(e->GetMask()).match(u->ip))
				return e;
		}
		return nullptr;
	}

	Exception *FindException(const Anope::string &host) override
	{
		for (Exception *e : Serialize::GetObjects<Exception *>(exception))
		{
			if (Anope::Match(host, e->GetMask()))
				return e;

			if (cidr(e->GetMask()).match(sockaddrs(host)))
				return e;
		}

		return nullptr;
	}

	void DelSession(Session *s)
	{
		this->Sessions.erase(s->addr);
	}

	Session *FindSession(const Anope::string &ip) override
	{
		cidr c(ip, ip.find(':') != Anope::string::npos ? ipv6_cidr : ipv4_cidr);
		if (!c.valid())
			return NULL;
		SessionMap::iterator it = this->Sessions.find(c);
		if (it != this->Sessions.end())
			return it->second;
		return NULL;
	}

	SessionMap::iterator FindSessionIterator(const sockaddrs &ip)
	{
		cidr c(ip, ip.ipv6() ? ipv6_cidr : ipv4_cidr);
		if (!c.valid())
			return this->Sessions.end();
		return this->Sessions.find(c);
	}

	Session* &FindOrCreateSession(const cidr &ip)
	{
		return this->Sessions[ip];
	}

	SessionMap &GetSessions() override
	{
		return this->Sessions;
	}
};

class CommandOSSession : public Command
{
 private:
	void DoList(CommandSource &source, const std::vector<Anope::string> &params)
	{
		Anope::string param = params[1];

		unsigned mincount = 0;
		try
		{
			mincount = convertTo<unsigned>(param);
		}
		catch (const ConvertException &) { }

		if (mincount <= 1)
		{
			source.Reply(_("Invalid threshold value. It must be a valid integer greater than 1."));
			return;
		}

		ListFormatter list(source.GetAccount());
		list.AddColumn(_("Session")).AddColumn(_("Host"));

		for (SessionService::SessionMap::iterator it = session_service->GetSessions().begin(), it_end = session_service->GetSessions().end(); it != it_end; ++it)
		{
			Session *session = it->second;

			if (session->count >= mincount)
			{
				ListFormatter::ListEntry entry;
				entry["Session"] = stringify(session->count);
				entry["Host"] = session->addr.mask();
				list.AddEntry(entry);
			}
		}

		source.Reply(_("Hosts with at least \002{0}\002 sessions:"), mincount);

		std::vector<Anope::string> replies;
		list.Process(replies);

		for (unsigned i = 0; i < replies.size(); ++i)
			source.Reply(replies[i]);
	}

	void DoView(CommandSource &source, const std::vector<Anope::string> &params)
	{
		Anope::string param = params[1];
		Session *session = session_service->FindSession(param);

		Exception *e = session_service->FindException(param);
		Anope::string entry = "no entry";
		unsigned limit = session_limit;
		if (e)
		{
			if (!e->GetLimit())
				limit = 0;
			else if (e->GetLimit() > limit)
				limit = e->GetLimit();
			entry = e->GetMask();
		}

		if (!session)
			source.Reply(_("\002{0}\002 not found on the session list, but has a limit of \002{1}\002 because it matches entry: \002{2}\002."), param, limit, entry);
		else
			source.Reply(_("The host \002{0}\002 currently has \002{1}\002 sessions with a limit of \002{2}\002 because it matches entry: \002{3}\002."), session->addr.mask(), session->count, limit, entry);
	}

 public:
	CommandOSSession(Module *creator) : Command(creator, "operserv/session", 2, 2)
	{
		this->SetDesc(_("View the list of host sessions"));
		this->SetSyntax(_("LIST \037threshold\037"));
		this->SetSyntax(_("VIEW \037host\037"));
	}

	void Execute(CommandSource &source, const std::vector<Anope::string> &params) override
	{
		const Anope::string &cmd = params[0];

		Log(LOG_ADMIN, source, this) << cmd << " " << params[1];

		if (!session_limit)
			source.Reply(_("Session limiting is disabled."));
		else if (cmd.equals_ci("LIST"))
			this->DoList(source, params);
		else if (cmd.equals_ci("VIEW"))
			this->DoView(source, params);
		else
			this->OnSyntaxError(source, "");
	}

	bool OnHelp(CommandSource &source, const Anope::string &subcommand) override
	{
		source.Reply(_("Allows Services Operators to view the session list.\n"
		               "\n"
		               "\002{0} LIST\002 lists hosts with at least \037threshold\037 sessions. The threshold must be a number greater than 1.\n"
		               "\n"
		               "\002{0} VIEW\002 displays detailed information about a specific host - including the current session count and session limit.\n"
		               "\n"
		               "See the \002EXCEPTION\002 help for more information about session limiting and how to set session limits specific to certain hosts and groups thereof."), // XXX
		               source.command);
		return true;
	}
};

class CommandOSException : public Command
{
	static void DoDel(CommandSource &source, Exception *e)
	{
		(*events)(&Event::Exception::OnExceptionDel, source, e);
		e->Delete();
	}

	void DoAdd(CommandSource &source, const std::vector<Anope::string> &params)
	{
		Anope::string mask, expiry, limitstr;
		unsigned last_param = 3;

		mask = params.size() > 1 ? params[1] : "";
		if (!mask.empty() && mask[0] == '+')
		{
			expiry = mask;
			mask = params.size() > 2 ? params[2] : "";
			last_param = 4;
		}

		limitstr = params.size() > last_param - 1 ? params[last_param - 1] : "";

		if (params.size() <= last_param)
		{
			this->OnSyntaxError(source, "ADD");
			return;
		}

		Anope::string reason = params[last_param];
		if (last_param == 3 && params.size() > 4)
			reason += " " + params[4];
		if (reason.empty())
		{
			this->OnSyntaxError(source, "ADD");
			return;
		}

		time_t expires = !expiry.empty() ? Anope::DoTime(expiry) : exception_expiry;
		if (expires < 0)
		{
			source.Reply(_("Invalid expiry time \002{0}\002."), expiry);
			return;
		}
		else if (expires > 0)
			expires += Anope::CurTime;

		unsigned limit = -1;
		try
		{
			limit = convertTo<unsigned>(limitstr);
		}
		catch (const ConvertException &) { }

		if (limit > max_exception_limit)
		{
			source.Reply(_("Invalid session limit. It must be a valid integer greater than or equal to zero and less than \002{0}\002."), max_exception_limit);
			return;
		}
		else
		{
			if (mask.find('!') != Anope::string::npos || mask.find('@') != Anope::string::npos)
			{
				source.Reply(_("Invalid hostmask. Only real hostmasks are valid, as exceptions are not matched against nicks or usernames."));
				return;
			}

			for (Exception *e : Serialize::GetObjects<Exception *>(exception))
				if (e->GetMask().equals_ci(mask))
				{
					if (e->GetLimit() != limit)
					{
						e->SetLimit(limit);
						source.Reply(_("Exception for \002{0}\002 has been updated to \002{1}\002."), mask, e->GetLimit());
					}
					else
						source.Reply(_("\002{0}\002 already exists on the session-limit exception list."), mask);
					return;
				}

			Exception *e = exception.Create();
			e->SetMask(mask);
			e->SetLimit(limit);
			e->SetReason(reason);
			e->SetTime(Anope::CurTime);
			e->SetWho(source.GetNick());
			e->SetExpires(expires);

			EventReturn MOD_RESULT;
			MOD_RESULT = (*events)(&Event::Exception::OnExceptionAdd, e);
			if (MOD_RESULT == EVENT_STOP) 
				return;

			Log(LOG_ADMIN, source, this) << "to set the session limit for " << mask << " to " << limit;
			source.Reply(_("Session limit for \002{0}\002 set to \002{1}\002."), mask, limit);
			if (Anope::ReadOnly)
				source.Reply(_("Services are in read-only mode. Any changes made may not persist."));
		}
	}

	void DoDel(CommandSource &source, const std::vector<Anope::string> &params)
	{
		const Anope::string &mask = params.size() > 1 ? params[1] : "";

		if (mask.empty())
		{
			this->OnSyntaxError(source, "DEL");
			return;
		}

		if (isdigit(mask[0]) && mask.find_first_not_of("1234567890,-") == Anope::string::npos)
		{
			unsigned int deleted = 0;

			NumberList(mask, true,
				[&](unsigned int number)
				{
					std::vector<Exception *> exceptions = Serialize::GetObjects<Exception *>(exception);
					if (!number || number > exceptions.size())
						return;

					Exception *e = exceptions[number - 1];

					Log(LOG_ADMIN, source, this) << "to remove the session limit exception for " << e->GetMask();

					++deleted;
					DoDel(source, e);
				},
				[&]()
				{
					if (!deleted)
						source.Reply(_("No matching entries on session-limit exception list."));
					else if (deleted == 1)
						source.Reply(_("Deleted \0021\002 entry from session-limit exception list."));
					else
						source.Reply(_("Deleted \002{0}\002 entries from session-limit exception list."), deleted);
				});
		}
		else
		{
			bool found = false;
			for (Exception *e : Serialize::GetObjects<Exception *>(exception))
				if (mask.equals_ci(e->GetMask()))
				{
					Log(LOG_ADMIN, source, this) << "to remove the session limit exception for " << mask;
					DoDel(source, e);
					source.Reply(_("\002{0}\002 deleted from session-limit exception list."), mask);
					found = true;
					break;
				}
			if (!found)
				source.Reply(_("\002{0}\002 not found on session-limit exception list."), mask);
		}

		if (Anope::ReadOnly)
			source.Reply(_("Services are in read-only mode. Any changes made may not persist."));
	}

<<<<<<< HEAD
	void DoMove(CommandSource &source, const std::vector<Anope::string> &params)
	{
		// XXX
#if 0
		const Anope::string &n1str = params.size() > 1 ? params[1] : ""; /* From position */
		const Anope::string &n2str = params.size() > 2 ? params[2] : ""; /* To position */
		int n1, n2;

		if (n2str.empty())
		{
			this->OnSyntaxError(source, "MOVE");
			return;
		}

		n1 = n2 = -1;
		try
		{
			n1 = convertTo<int>(n1str);
			n2 = convertTo<int>(n2str);
		}
		catch (const ConvertException &) { }

		if (n1 >= 0 && static_cast<unsigned>(n1) < session_service->GetExceptions().size() && n2 >= 0 && static_cast<unsigned>(n2) < session_service->GetExceptions().size() && n1 != n2)
		{
			Exception *temp = session_service->GetExceptions()[n1];
			session_service->GetExceptions()[n1] = session_service->GetExceptions()[n2];
			session_service->GetExceptions()[n2] = temp;

			Log(LOG_ADMIN, source, this) << "to move exception " << session_service->GetExceptions()[n1]->mask << " from position " << n1 + 1 << " to position " << n2 + 1;
			source.Reply(_("Exception for \002{0}\002 (#{1}) moved to position \002{2}\002."), session_service->GetExceptions()[n1]->mask, n1 + 1, n2 + 1);

			if (Anope::ReadOnly)
				source.Reply(_("Services are in read-only mode. Any changes made may not persist."));
		}
		else
			this->OnSyntaxError(source, "MOVE");
#endif
	}

=======
>>>>>>> c46ec39e
	void ProcessList(CommandSource &source, const std::vector<Anope::string> &params, ListFormatter &list)
	{
		const Anope::string &mask = params.size() > 1 ? params[1] : "";
		std::vector<Exception *> exceptions = Serialize::GetObjects<Exception *>(exception);

		if (exceptions.empty())
		{
			source.Reply(_("The session exception list is empty."));
			return;
		}

		if (!mask.empty() && mask.find_first_not_of("1234567890,-") == Anope::string::npos)
		{
			NumberList(mask, false,
				[&](unsigned int number)
				{
					if (!number || number > exceptions.size())
						return;

					Exception *e = exceptions[number - 1];

					ListFormatter::ListEntry entry;
					entry["Number"] = stringify(number);
					entry["Mask"] = e->GetMask();
					entry["By"] = e->GetWho();
					entry["Created"] = Anope::strftime(e->GetTime(), NULL, true);
					entry["Expires"] = Anope::Expires(e->GetExpires(), source.GetAccount());
					entry["Limit"] = stringify(e->GetLimit());
					entry["Reason"] = e->GetReason();
					list.AddEntry(entry);
				},
				[]{});
		}
		else
		{
			unsigned int i = 0;
			for (Exception *e : exceptions)
			{
				if (mask.empty() || Anope::Match(e->GetMask(), mask))
				{
					ListFormatter::ListEntry entry;
					entry["Number"] = stringify(++i);
					entry["Mask"] = e->GetMask();
					entry["By"] = e->GetWho();
					entry["Created"] = Anope::strftime(e->GetTime(), NULL, true);
					entry["Expires"] = Anope::Expires(e->GetExpires(), source.GetAccount());
					entry["Limit"] = stringify(e->GetLimit());
					entry["Reason"] = e->GetReason();
					list.AddEntry(entry);
				}
			}
		}

		if (list.IsEmpty())
		{
			source.Reply(_("No matching entries on session-limit exception list."));
			return;
		}

		source.Reply(_("Session-limit exception list:"));

		std::vector<Anope::string> replies;
		list.Process(replies);

		for (const Anope::string &r : replies)
			source.Reply(r);
	}

	void DoList(CommandSource &source, const std::vector<Anope::string> &params)
	{
		ListFormatter list(source.GetAccount());
		list.AddColumn(_("Number")).AddColumn(_("Limit")).AddColumn(_("Mask"));

		this->ProcessList(source, params, list);
	}

	void DoView(CommandSource &source, const std::vector<Anope::string> &params)
	{
		ListFormatter list(source.GetAccount());
		list.AddColumn(_("Number")).AddColumn(_("Mask")).AddColumn(_("By")).AddColumn(_("Created")).AddColumn(_("Expires")).AddColumn(_("Limit")).AddColumn(_("Reason"));

		this->ProcessList(source, params, list);
	}

 public:
	CommandOSException(Module *creator) : Command(creator, "operserv/exception", 1, 5)
	{
		this->SetDesc(_("Modify the session-limit exception list"));
		this->SetSyntax(_("ADD [\037+expiry\037] \037mask\037 \037limit\037 \037reason\037"));
		this->SetSyntax(_("DEL {\037mask\037 | \037entry-num\037 | \037list\037}"));
		this->SetSyntax(_("LIST [\037mask\037 | \037list\037]"));
		this->SetSyntax(_("VIEW [\037mask\037 | \037list\037]"));
	}

	void Execute(CommandSource &source, const std::vector<Anope::string> &params) override
	{
		const Anope::string &cmd = params[0];

		if (!session_limit)
			source.Reply(_("Session limiting is disabled."));
		else if (cmd.equals_ci("ADD"))
			return this->DoAdd(source, params);
		else if (cmd.equals_ci("DEL"))
			return this->DoDel(source, params);
		else if (cmd.equals_ci("LIST"))
			return this->DoList(source, params);
		else if (cmd.equals_ci("VIEW"))
			return this->DoView(source, params);
		else
			this->OnSyntaxError(source, "");
	}

	bool OnHelp(CommandSource &source, const Anope::string &subcommand) override
	{
<<<<<<< HEAD
		if (subcommand.equals_ci("ADD"))
			source.Reply(_("\002{0} ADD\002 adds the given hostmask to the exception list."
			               " Note that \002nick!user@host\002 and \002user@host\002 masks are invalid!\n"
			               " Only real host masks, such as \002box.host.dom\002 and \002*.host.dom\002, are allowed because sessions limiting does not take nickname or user names into account."
			               " \037limit\037 must be a number greater than or equal to zero."
			               " This determines how many sessions this host may carry at a time."
			               " A value of zero means the host has an unlimited session limit."
			               " If more than one entry matches a client, the first matching enty will be used."),
			               source.command);
		else
			source.Reply(_("Allows you to manipulate the list of hosts that have specific session limits - allowing certain machines, such as shell servers, to carry more than the default number of clients at a time."
			               " Once a host reaches its session limit, all clients attempting to connect from that host will be killed."
			               " Before the user is killed, they are notified, of a source of help regarding session limiting. The content of this notice is a config setting.\n"
			               "\n"
			               "\002{0} ADD\002 adds the given host mask to the exception list.\n"
			               "\002{msg}{service} {help} {command} ADD\002 for more information.\n"
			               "\n"
			               "\002{0} DEL\002 removes the given mask from the exception list.\n"
			               "\n"
			               "\002{0} MOVE\002 moves exception \037num\037 to \037position\037."
			               " The sessions inbetween will be shifted up or down to fill the gap.\n"
			               "\n"
			               "\002{0} LIST\002 and \002{0} VIEW\002 show all current sessions if the optional mask is given, the list is limited to those sessions matching the mask."
			               " The difference is that \002{0} VIEW\002 is more verbose, displaying the name of the person who added the exception, its session limit, reason, host mask and the expiry date and time.\n"));
=======
		this->SendSyntax(source);
		source.Reply(" ");
		source.Reply(_("Allows Services Operators to manipulate the list of hosts that\n"
				"have specific session limits - allowing certain machines,\n"
				"such as shell servers, to carry more than the default number\n"
				"of clients at a time. Once a host reaches its session limit,\n"
				"all clients attempting to connect from that host will be\n"
				"killed. Before the user is killed, they are notified, of a\n"
				"source of help regarding session limiting. The content of\n"
				"this notice is a config setting."));
		source.Reply(" ");
		source.Reply(_("\002EXCEPTION ADD\002 adds the given host mask to the exception list.\n"
				"Note that \002nick!user@host\002 and \002user@host\002 masks are invalid!\n"
				"Only real host masks, such as \002box.host.dom\002 and \002*.host.dom\002,\n"
				"are allowed because sessions limiting does not take nick or\n"
				"user names into account. \037limit\037 must be a number greater than\n"
				"or equal to zero. This determines how many sessions this host\n"
				"may carry at a time. A value of zero means the host has an\n"
				"unlimited session limit. See the \002AKILL\002 help for details about\n"
				"the format of the optional \037expiry\037 parameter.\n"
				" \n"
				"\002EXCEPTION DEL\002 removes the given mask from the exception list.\n"
				" \n"
				"\002EXCEPTION LIST\002 and \002EXCEPTION VIEW\002 show all current\n"
				"sessions if the optional mask is given, the list is limited\n"
				"to those sessions matching the mask. The difference is that\n"
				"\002EXCEPTION VIEW\002 is more verbose, displaying the name of the\n"
				"person who added the exception, its session limit, reason,\n"
				"host mask and the expiry date and time.\n"
				" \n"
				"Note that a connecting client will \"use\" the first exception\n"
				"their host matches."));
>>>>>>> c46ec39e
		return true;
	}
};

class OSSession : public Module
	, public EventHook<Event::UserConnect>
	, public EventHook<Event::UserQuit>
	, public EventHook<Event::ExpireTick>
{
	MySessionService ss;
	CommandOSSession commandossession;
	CommandOSException commandosexception;
	ServiceReference<XLineManager> akills;
	EventHandlers<Event::Exception> exceptionevents;
	ExceptionType etype;

 public:
	OSSession(const Anope::string &modname, const Anope::string &creator) : Module(modname, creator, VENDOR)
		, EventHook<Event::UserConnect>(EventHook<Event::UserConnect>::Priority::FIRST)
		, EventHook<Event::UserQuit>(EventHook<Event::UserQuit>::Priority::FIRST)
		, EventHook<Event::ExpireTick>(EventHook<Event::ExpireTick>::Priority::FIRST)
		, ss(this)
		, commandossession(this)
		, commandosexception(this)
		, akills("XLineManager", "xlinemanager/sgline")
		, exceptionevents(this)
		, etype(this)
	{
		this->SetPermanent(true);
	}

<<<<<<< HEAD
		events = &exceptionevents;
=======
	void Prioritize() anope_override
	{
		ModuleManager::SetPriority(this, PRIORITY_FIRST);
>>>>>>> c46ec39e
	}

	void OnReload(Configuration::Conf *conf) override
	{
		Configuration::Block *block = Config->GetModule(this);

		session_limit = block->Get<int>("defaultsessionlimit");
		max_session_kill = block->Get<int>("maxsessionkill");
		session_autokill_expiry = block->Get<time_t>("sessionautokillexpiry");
		sle_reason = block->Get<Anope::string>("sessionlimitexceeded");
		sle_detailsloc = block->Get<Anope::string>("sessionlimitdetailsloc");

		max_exception_limit = block->Get<int>("maxsessionlimit");
		exception_expiry = block->Get<time_t>("exceptionexpiry");

		ipv4_cidr = block->Get<unsigned>("session_ipv4_cidr", "32");
		ipv6_cidr = block->Get<unsigned>("session_ipv6_cidr", "128");

		if (ipv4_cidr > 32 || ipv6_cidr > 128)
			throw ConfigException(this->name + ": session CIDR value out of range");
	}

	void OnUserConnect(User *u, bool &exempt) override
	{
		if (u->Quitting() || !session_limit || exempt || !u->server || u->server->IsULined())
			return;

		cidr u_ip(u->ip, u->ip.ipv6() ? ipv6_cidr : ipv4_cidr);
		if (!u_ip.valid())
			return;

		Session* &session = this->ss.FindOrCreateSession(u_ip);

		if (session)
		{
			bool kill = false;
			if (session->count >= session_limit)
			{
				kill = true;
				Exception *e = this->ss.FindException(u);
				if (e)
				{
					kill = false;
					if (e->GetLimit() && session->count >= e->GetLimit())
						kill = true;
				}
			}

			++session->count;

			if (kill && !exempt)
			{
				ServiceBot *OperServ = Config->GetClient("OperServ");
				if (OperServ)
				{
					if (!sle_reason.empty())
					{
						Anope::string message = sle_reason.replace_all_cs("%IP%", u->ip.addr());
						u->SendMessage(OperServ, message);
					}
					if (!sle_detailsloc.empty())
						u->SendMessage(OperServ, sle_detailsloc);
				}

				++session->hits;

				const Anope::string &akillmask = "*@" + session->addr.mask();
				if (max_session_kill && session->hits >= max_session_kill && akills && !akills->HasEntry(akillmask))
				{
					XLine *x = new XLine(akillmask, OperServ ? OperServ->nick : "", Anope::CurTime + session_autokill_expiry, "Session limit exceeded", XLineManager::GenerateUID());
					akills->AddXLine(x);
					akills->Send(NULL, x);
					Log(OperServ, "akill/session") << "Added a temporary AKILL for \002" << akillmask << "\002 due to excessive connections";
				}
				else
				{
					u->Kill(OperServ, "Session limit exceeded");
				}
			}
		}
		else
		{
			session = new Session(u->ip, u->ip.ipv6() ? ipv6_cidr : ipv4_cidr);
		}
	}

	void OnUserQuit(User *u, const Anope::string &msg) override
	{
		if (!session_limit || !u->server || u->server->IsULined())
			return;

		SessionService::SessionMap &sessions = this->ss.GetSessions();
		SessionService::SessionMap::iterator sit = this->ss.FindSessionIterator(u->ip);

		if (sit == sessions.end())
			return;

		Session *session = sit->second;

		if (session->count > 1)
		{
			--session->count;
			return;
		}

		delete session;
		sessions.erase(sit);
	}

	void OnExpireTick() override
	{
		if (Anope::NoExpire)
			return;

		for (Exception *e : Serialize::GetObjects<Exception *>(exception))
		{
			if (!e->GetExpires() || e->GetExpires() > Anope::CurTime)
				continue;

			ServiceBot *OperServ = Config->GetClient("OperServ");
			Log(OperServ, "expire/exception") << "Session exception for " << e->GetMask() << " has expired.";
			e->Delete();
		}
	}
};

MODULE_INIT(OSSession)<|MERGE_RESOLUTION|>--- conflicted
+++ resolved
@@ -473,48 +473,6 @@
 			source.Reply(_("Services are in read-only mode. Any changes made may not persist."));
 	}
 
-<<<<<<< HEAD
-	void DoMove(CommandSource &source, const std::vector<Anope::string> &params)
-	{
-		// XXX
-#if 0
-		const Anope::string &n1str = params.size() > 1 ? params[1] : ""; /* From position */
-		const Anope::string &n2str = params.size() > 2 ? params[2] : ""; /* To position */
-		int n1, n2;
-
-		if (n2str.empty())
-		{
-			this->OnSyntaxError(source, "MOVE");
-			return;
-		}
-
-		n1 = n2 = -1;
-		try
-		{
-			n1 = convertTo<int>(n1str);
-			n2 = convertTo<int>(n2str);
-		}
-		catch (const ConvertException &) { }
-
-		if (n1 >= 0 && static_cast<unsigned>(n1) < session_service->GetExceptions().size() && n2 >= 0 && static_cast<unsigned>(n2) < session_service->GetExceptions().size() && n1 != n2)
-		{
-			Exception *temp = session_service->GetExceptions()[n1];
-			session_service->GetExceptions()[n1] = session_service->GetExceptions()[n2];
-			session_service->GetExceptions()[n2] = temp;
-
-			Log(LOG_ADMIN, source, this) << "to move exception " << session_service->GetExceptions()[n1]->mask << " from position " << n1 + 1 << " to position " << n2 + 1;
-			source.Reply(_("Exception for \002{0}\002 (#{1}) moved to position \002{2}\002."), session_service->GetExceptions()[n1]->mask, n1 + 1, n2 + 1);
-
-			if (Anope::ReadOnly)
-				source.Reply(_("Services are in read-only mode. Any changes made may not persist."));
-		}
-		else
-			this->OnSyntaxError(source, "MOVE");
-#endif
-	}
-
-=======
->>>>>>> c46ec39e
 	void ProcessList(CommandSource &source, const std::vector<Anope::string> &params, ListFormatter &list)
 	{
 		const Anope::string &mask = params.size() > 1 ? params[1] : "";
@@ -629,7 +587,6 @@
 
 	bool OnHelp(CommandSource &source, const Anope::string &subcommand) override
 	{
-<<<<<<< HEAD
 		if (subcommand.equals_ci("ADD"))
 			source.Reply(_("\002{0} ADD\002 adds the given hostmask to the exception list."
 			               " Note that \002nick!user@host\002 and \002user@host\002 masks are invalid!\n"
@@ -649,45 +606,8 @@
 			               "\n"
 			               "\002{0} DEL\002 removes the given mask from the exception list.\n"
 			               "\n"
-			               "\002{0} MOVE\002 moves exception \037num\037 to \037position\037."
-			               " The sessions inbetween will be shifted up or down to fill the gap.\n"
-			               "\n"
 			               "\002{0} LIST\002 and \002{0} VIEW\002 show all current sessions if the optional mask is given, the list is limited to those sessions matching the mask."
 			               " The difference is that \002{0} VIEW\002 is more verbose, displaying the name of the person who added the exception, its session limit, reason, host mask and the expiry date and time.\n"));
-=======
-		this->SendSyntax(source);
-		source.Reply(" ");
-		source.Reply(_("Allows Services Operators to manipulate the list of hosts that\n"
-				"have specific session limits - allowing certain machines,\n"
-				"such as shell servers, to carry more than the default number\n"
-				"of clients at a time. Once a host reaches its session limit,\n"
-				"all clients attempting to connect from that host will be\n"
-				"killed. Before the user is killed, they are notified, of a\n"
-				"source of help regarding session limiting. The content of\n"
-				"this notice is a config setting."));
-		source.Reply(" ");
-		source.Reply(_("\002EXCEPTION ADD\002 adds the given host mask to the exception list.\n"
-				"Note that \002nick!user@host\002 and \002user@host\002 masks are invalid!\n"
-				"Only real host masks, such as \002box.host.dom\002 and \002*.host.dom\002,\n"
-				"are allowed because sessions limiting does not take nick or\n"
-				"user names into account. \037limit\037 must be a number greater than\n"
-				"or equal to zero. This determines how many sessions this host\n"
-				"may carry at a time. A value of zero means the host has an\n"
-				"unlimited session limit. See the \002AKILL\002 help for details about\n"
-				"the format of the optional \037expiry\037 parameter.\n"
-				" \n"
-				"\002EXCEPTION DEL\002 removes the given mask from the exception list.\n"
-				" \n"
-				"\002EXCEPTION LIST\002 and \002EXCEPTION VIEW\002 show all current\n"
-				"sessions if the optional mask is given, the list is limited\n"
-				"to those sessions matching the mask. The difference is that\n"
-				"\002EXCEPTION VIEW\002 is more verbose, displaying the name of the\n"
-				"person who added the exception, its session limit, reason,\n"
-				"host mask and the expiry date and time.\n"
-				" \n"
-				"Note that a connecting client will \"use\" the first exception\n"
-				"their host matches."));
->>>>>>> c46ec39e
 		return true;
 	}
 };
@@ -717,15 +637,8 @@
 		, etype(this)
 	{
 		this->SetPermanent(true);
-	}
-
-<<<<<<< HEAD
+
 		events = &exceptionevents;
-=======
-	void Prioritize() anope_override
-	{
-		ModuleManager::SetPriority(this, PRIORITY_FIRST);
->>>>>>> c46ec39e
 	}
 
 	void OnReload(Configuration::Conf *conf) override
