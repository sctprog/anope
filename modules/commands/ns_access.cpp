/* NickServ core functions
 *
 * (C) 2003-2014 Anope Team
 * Contact us at team@anope.org
 *
 * Please read COPYING and README for further details.
 *
 * Based on the original code of Epona by Lara.
 * Based on the original code of Services by Andy Church.
 */

#include "module.h"
#include "modules/nickserv.h"

class CommandNSAccess : public Command
{
 private:
	void DoAdd(CommandSource &source, NickServ::Account *nc, const Anope::string &mask)
	{
		if (mask.empty())
		{
			this->OnSyntaxError(source, "ADD");
			return;
		}

		if (Anope::ReadOnly)
		{
			source.Reply(_("Services are in read-only mode."));
			return;
		}

		if (nc->access.size() >= Config->GetModule(this->owner)->Get<unsigned>("accessmax", "32"))
		{
			source.Reply(_("Sorry, the maximum of \002{0}\002 access entries has been reached."), Config->GetModule(this->owner)->Get<unsigned>("accessmax"));
			return;
		}

		if (nc->FindAccess(mask))
		{
			source.Reply(_("Mask \002{0}\002 already present on the access list of \002{1}\002."), mask, nc->display);
			return;
		}

		nc->AddAccess(mask);
		Log(nc == source.GetAccount() ? LOG_COMMAND : LOG_ADMIN, source, this) << "to ADD mask " << mask << " to " << nc->display;
		source.Reply(_("\002{0}\002 added to the access list of \002{1}\002."), mask, nc->display);
	}

	void DoDel(CommandSource &source, NickServ::Account *nc, const Anope::string &mask)
	{
		if (mask.empty())
		{
			this->OnSyntaxError(source, "DEL");
			return;
		}

		if (Anope::ReadOnly)
		{
			source.Reply(_("Services are in read-only mode."));
			return;
		}

		if (!nc->FindAccess(mask))
		{
			source.Reply(_("\002{0}\002 not found on the access list of \002{1}\002."), mask, nc->display);
			return;
		}

		nc->EraseAccess(mask);
		Log(nc == source.GetAccount() ? LOG_COMMAND : LOG_ADMIN, source, this) << "to DELETE mask " << mask << " from " << nc->display;
		source.Reply(_("\002{0}\002 deleted from the access list of \002{1}\002."), mask, nc->display);
	}

	void DoList(CommandSource &source, NickServ::Account *nc, const Anope::string &mask)
	{
		unsigned i, end;

		if (nc->access.empty())
		{
			source.Reply(_("The access list of \002{0}\002 is empty."), nc->display);
			return;
		}

		source.Reply(_("Access list for \002{0}\002:"), nc->display);
		for (i = 0, end = nc->access.size(); i < end; ++i)
		{
			Anope::string access = nc->GetAccess(i);
			if (!mask.empty() && !Anope::Match(access, mask))
				continue;
			source.Reply("    {0}", access);
		}
	}
 public:
	CommandNSAccess(Module *creator) : Command(creator, "nickserv/access", 1, 3)
	{
		this->SetDesc(_("Modify the list of authorized addresses"));
		this->SetSyntax(_("ADD [\037nickname\037] \037mask\037"));
		this->SetSyntax(_("DEL [\037nickname\037] \037mask\037"));
		this->SetSyntax(_("LIST [\037nickname\037]"));
	}

	void Execute(CommandSource &source, const std::vector<Anope::string> &params) override
	{
		const Anope::string &cmd = params[0];
		Anope::string nick, mask;

		if (cmd.equals_ci("LIST"))
			nick = params.size() > 1 ? params[1] : "";
		else
		{
			nick = params.size() == 3 ? params[1] : "";
			mask = params.size() > 1 ? params[params.size() - 1] : "";
		}

		NickServ::Account *nc;
		if (!nick.empty() && source.HasPriv("nickserv/access"))
		{
			const NickServ::Nick *na = NickServ::FindNick(nick);
			if (na == NULL)
			{
				source.Reply(_("\002{0}\002 isn't registered."), nick);
				return;
			}

			if (Config->GetModule("nickserv")->Get<bool>("secureadmins", "yes") && source.GetAccount() != na->nc && na->nc->IsServicesOper() && !cmd.equals_ci("LIST"))
			{
				source.Reply(_("You may view but not modify the access list of other Services Operators."));
				return;
			}

			nc = na->nc;
		}
		else
			nc = source.nc;

		if (!mask.empty() && (mask.find('@') == Anope::string::npos || mask.find('!') != Anope::string::npos))
		{
			source.Reply(_("Mask must be in the form \037user\037@\037host\037."));
			source.Reply(_("\002%s%s HELP %s\002 for more information."), Config->StrictPrivmsg, source.service->nick, source.command); // XXX
		}
		else if (cmd.equals_ci("LIST"))
			return this->DoList(source, nc, mask);
		else if (nc->HasExt("NS_SUSPENDED"))
			source.Reply(_("\002{0}\002 is suspended."), nc->display);
		else if (cmd.equals_ci("ADD"))
			return this->DoAdd(source, nc, mask);
		else if (cmd.equals_ci("DEL"))
			return this->DoDel(source, nc, mask);
		else
			this->OnSyntaxError(source, "");
	}

	bool OnHelp(CommandSource &source, const Anope::string &subcommand) override
	{
		source.Reply(_("Modifies or displays the access list for your account."
		               " The access list is a list of addresses that {1} uses to recognize you."
		               " If you match one of the hosts on the access list, services will not force you to change your nickname if the \002KILL\002 option is set."
		               " Furthermore, if the \002SECURE\002 option is disabled, services will recognize you just based on your hostmask, without having to supply a password."
		               " To gain access to channels when only recognized by your hostmask, the channel must too have the \002SECURE\002 option off."
		               " Services Operators may provide \037nickname\037 to modify other user's access lists.\n"
		               "\n"
		               "Examples:\n"
		               " \n"
		               "         {command} ADD anyone@*.bepeg.com\n"
		               "         Allows access to user \"anyone\" from any machine in the \"bepeg.com\" domain.\n"
		               "\n"
		               "         {command} DEL anyone@*.bepeg.com\n"
		               "         Reverses the previous command.\n"
		               "\n"
		               "         {command} LIST\n"
		               "         Displays the current access list."),
		               source.command, source.service->nick);
		return true;
	}
};

class NSAccess : public Module
	, public EventHook<NickServ::Event::NickRegister>
{
	CommandNSAccess commandnsaccess;

 public:
	NSAccess(const Anope::string &modname, const Anope::string &creator) : Module(modname, creator, VENDOR)
		, EventHook<NickServ::Event::NickRegister>("OnNickRegister")
		, commandnsaccess(this)
	{
	}

<<<<<<< HEAD
	void OnNickRegister(User *u, NickServ::Nick *na) override
=======
	void OnNickRegister(User *u, NickAlias *na, const Anope::string &) anope_override
>>>>>>> 9a947fa4
	{
		if (u && Config->GetModule(this)->Get<bool>("addaccessonreg"))
			na->nc->AddAccess(u->Mask());
	}
};

MODULE_INIT(NSAccess)<|MERGE_RESOLUTION|>--- conflicted
+++ resolved
@@ -186,11 +186,7 @@
 	{
 	}
 
-<<<<<<< HEAD
-	void OnNickRegister(User *u, NickServ::Nick *na) override
-=======
-	void OnNickRegister(User *u, NickAlias *na, const Anope::string &) anope_override
->>>>>>> 9a947fa4
+	void OnNickRegister(User *u, NickServ::Nick *na, const Anope::string &) override
 	{
 		if (u && Config->GetModule(this)->Get<bool>("addaccessonreg"))
 			na->nc->AddAccess(u->Mask());
