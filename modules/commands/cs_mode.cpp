/* ChanServ core functions
 *
 * (C) 2003-2014 Anope Team
 * Contact us at team@anope.org
 *
 * Please read COPYING and README for further details.
 *
 * Based on the original code of Epona by Lara.
 * Based on the original code of Services by Andy Church.
 */

#include "module.h"
#include "modules/cs_mode.h"
#include "modules/cs_info.h"

static EventHandlers<Event::MLockEvents> *events;

struct ModeLockImpl : ModeLock, Serializable
{
	ModeLockImpl() : Serializable("ModeLock")
	{
	}

	~ModeLockImpl()
	{
		ChanServ::Channel *chan = ChanServ::Find(ci);
		if (chan)
		{
			ModeLocks *ml = chan->GetExt<ModeLocks>("modelocks");
			if (ml)
				ml->RemoveMLock(this);
		}
	}

	void Serialize(Serialize::Data &data) const override;
	static Serializable* Unserialize(Serializable *obj, Serialize::Data &data);
};

struct ModeLocksImpl : ModeLocks
{
	Serialize::Reference<ChanServ::Channel> ci;
	Serialize::Checker<ModeList> mlocks;

	ModeLocksImpl(Extensible *obj) : ci(anope_dynamic_static_cast<ChanServ::Channel *>(obj)), mlocks("ModeLock")
	{
	}

	~ModeLocksImpl()
	{
		for (ModeList::iterator it = this->mlocks->begin(); it != this->mlocks->end();)
		{
			ModeLock *ml = *it;
			++it;
			delete ml;
		}
	}

	bool HasMLock(ChannelMode *mode, const Anope::string &param, bool status) const override
	{
		if (!mode)
			return false;

		for (ModeList::const_iterator it = this->mlocks->begin(); it != this->mlocks->end(); ++it)
		{
			const ModeLock *ml = *it;

			if (ml->name == mode->name && ml->set == status && ml->param == param)
				return true;
		}

		return false;
	}

	bool SetMLock(ChannelMode *mode, bool status, const Anope::string &param, Anope::string setter, time_t created = Anope::CurTime) override
	{
		if (!mode)
			return false;

		RemoveMLock(mode, status, param);

		if (setter.empty())
			setter = ci->GetFounder() ? ci->GetFounder()->display : "Unknown";

		ModeLock *ml = new ModeLockImpl();
		ml->ci = ci->name;
		ml->set = status;
		ml->name = mode->name;
		ml->param = param;
		ml->setter = setter;
		ml->created = created;

		EventReturn MOD_RESULT;
		MOD_RESULT = (*events)(&Event::MLockEvents::OnMLock, this->ci, ml);
		if (MOD_RESULT == EVENT_STOP)
		{
			delete ml;
			return false;
		}

		this->mlocks->push_back(ml);
		return true;
	}

	bool RemoveMLock(ChannelMode *mode, bool status, const Anope::string &param = "") override
	{
		if (!mode)
			return false;

		for (ModeList::iterator it = this->mlocks->begin(); it != this->mlocks->end(); ++it)
		{
			ModeLock *m = *it;

			if (m->name == mode->name)
			{
				// For list or status modes, we must check the parameter
				if (mode->type == MODE_LIST || mode->type == MODE_STATUS)
					if (m->param != param)
						continue;

				EventReturn MOD_RESULT;
				MOD_RESULT = (*events)(&Event::MLockEvents::OnUnMLock, this->ci, m);
				if (MOD_RESULT == EVENT_STOP)
					break;

				delete m;
				return true;
			}
		}

		return false;
	}

	void RemoveMLock(ModeLock *mlock) override
	{
		ModeList::iterator it = std::find(this->mlocks->begin(), this->mlocks->end(), mlock);
		if (it != this->mlocks->end())
			this->mlocks->erase(it);
	}

	void ClearMLock() override
	{
		ModeList ml;
		this->mlocks->swap(ml);
		for (unsigned i = 0; i < ml.size(); ++i)
			delete ml[i];
	}

	const ModeList &GetMLock() const override
	{
		return this->mlocks;
	}

	std::list<ModeLock *> GetModeLockList(const Anope::string &name) override
	{
		std::list<ModeLock *> mlist;
		for (ModeList::const_iterator it = this->mlocks->begin(); it != this->mlocks->end(); ++it)
		{
			ModeLock *m = *it;
			if (m->name == name)
				mlist.push_back(m);
		}
		return mlist;
	}

	const ModeLock *GetMLock(const Anope::string &mname, const Anope::string &param = "") override
	{
		for (ModeList::const_iterator it = this->mlocks->begin(); it != this->mlocks->end(); ++it)
		{
			ModeLock *m = *it;

			if (m->name == mname && m->param == param)
				return m;
		}

		return NULL;
	}

	Anope::string GetMLockAsString(bool complete) const override
	{
		Anope::string pos = "+", neg = "-", params;

		for (ModeList::const_iterator it = this->mlocks->begin(); it != this->mlocks->end(); ++it)
		{
			const ModeLock *ml = *it;
			ChannelMode *cm = ModeManager::FindChannelModeByName(ml->name);

			if (!cm || cm->type == MODE_LIST || cm->type == MODE_STATUS)
				continue;

			if (ml->set)
				pos += cm->mchar;
			else
				neg += cm->mchar;

			if (complete && ml->set && !ml->param.empty() && cm->type == MODE_PARAM)
				params += " " + ml->param;
		}

		if (pos.length() == 1)
			pos.clear();
		if (neg.length() == 1)
			neg.clear();

		return pos + neg + params;
	}

	void Check() override
	{
		if (this->mlocks->empty())
			ci->Shrink<ModeLocks>("modelocks");
	}
};

void ModeLockImpl::Serialize(Serialize::Data &data) const
{
	data["ci"] << this->ci;
	data["set"] << this->set;
	data["name"] << this->name;
	data["param"] << this->param;
	data["setter"] << this->setter;
	data.SetType("created", Serialize::Data::DT_INT); data["created"] << this->created;
}

Serializable* ModeLockImpl::Unserialize(Serializable *obj, Serialize::Data &data)
{
	Anope::string sci;

	data["ci"] >> sci;

	ChanServ::Channel *ci = ChanServ::Find(sci);
	if (!ci)
		return NULL;

	ModeLockImpl *ml;
	if (obj)
		ml = anope_dynamic_static_cast<ModeLockImpl *>(obj);
	else
	{
		ml = new ModeLockImpl();
		ml->ci = ci->name;
	}

	data["set"] >> ml->set;
	data["created"] >> ml->created;
	data["setter"] >> ml->setter;
	data["name"] >> ml->name;
	data["param"] >> ml->param;

	if (!obj)
		ci->Require<ModeLocksImpl>("modelocks")->mlocks->push_back(ml);

	return ml;
}

class CommandCSMode : public Command
{
	bool CanSet(CommandSource &source, ChanServ::Channel *ci, ChannelMode *cm, bool self)
	{
		if (!ci || !cm || cm->type != MODE_STATUS)
			return false;

		return source.AccessFor(ci).HasPriv(cm->name + (self ? "ME" : ""));
	}

	void DoLock(CommandSource &source, ChanServ::Channel *ci, const std::vector<Anope::string> &params)
	{
		User *u = source.GetUser();
		const Anope::string &subcommand = params[2];
		const Anope::string &param = params.size() > 3 ? params[3] : "";

		bool override = !source.AccessFor(ci).HasPriv("MODE");
		ModeLocks *modelocks = ci->Require<ModeLocks>("modelocks");

		if (Anope::ReadOnly && !subcommand.equals_ci("LIST"))
		{
			source.Reply(_("Services are in read-only mode."));
			return;
		}

		if ((subcommand.equals_ci("ADD") || subcommand.equals_ci("SET")) && !param.empty())
		{
			/* If setting, remove the existing locks */
			if (subcommand.equals_ci("SET"))
			{
				const ModeLocks::ModeList mlocks = modelocks->GetMLock();
				for (ModeLocks::ModeList::const_iterator it = mlocks.begin(); it != mlocks.end(); ++it)
				{
					const ModeLock *ml = *it;
					ChannelMode *cm = ModeManager::FindChannelModeByName(ml->name);
					if (cm && cm->CanSet(source.GetUser()))
						modelocks->RemoveMLock(cm, ml->set, ml->param);
				}
			}

			spacesepstream sep(param);
			Anope::string modes;

			sep.GetToken(modes);

			Anope::string pos = "+", neg = "-", pos_params, neg_params;

			int adding = 1;
			bool needreply = true;
			for (size_t i = 0; i < modes.length(); ++i)
			{
				switch (modes[i])
				{
					case '+':
						adding = 1;
						break;
					case '-':
						adding = 0;
						break;
					default:
						needreply = false;
						ChannelMode *cm = ModeManager::FindChannelModeByChar(modes[i]);
						if (!cm)
						{
							source.Reply(_("Unknown mode character \002{0}\002 ignored."), modes[i]);
							break;
						}
						else if (u && !cm->CanSet(u))
						{
							source.Reply(_("You may not (un)lock mode \002{0}\002."), modes[i]);
							break;
						}

						Anope::string mode_param;
						if (((cm->type == MODE_STATUS || cm->type == MODE_LIST) && !sep.GetToken(mode_param)) || (cm->type == MODE_PARAM && adding && !sep.GetToken(mode_param)))
							source.Reply(_("Missing parameter for mode \002{0}\002."), cm->mchar);
						else if (cm->type == MODE_LIST && ci->c && IRCD->GetMaxListFor(ci->c) && ci->c->HasMode(cm->name) >= IRCD->GetMaxListFor(ci->c))
							source.Reply(_("List for mode \002{0}\002 is full."), cm->mchar);
						else
						{
							modelocks->SetMLock(cm, adding, mode_param, source.GetNick());

							if (adding)
							{
								pos += cm->mchar;
								if (!mode_param.empty())
									pos_params += " " + mode_param;
							}
							else
							{
								neg += cm->mchar;
								if (!mode_param.empty())
									neg_params += " " + mode_param;
							}
						}
				}
			}

			if (pos == "+")
				pos.clear();
			if (neg == "-")
				neg.clear();
			Anope::string reply = pos + neg + pos_params + neg_params;

			if (!reply.empty())
			{
				source.Reply(_("\002{0}\002 locked on \002{1}\002."), reply.c_str(), ci->name.c_str());
				Log(override ? LOG_OVERRIDE : LOG_COMMAND, source, this, ci) << "to lock " << reply;
			}
			else if (needreply)
				source.Reply(_("Nothing to do."));

			if (ci->c)
				ci->c->CheckModes();
		}
		else if (subcommand.equals_ci("DEL") && !param.empty())
		{
			spacesepstream sep(param);
			Anope::string modes;

			sep.GetToken(modes);

			int adding = 1;
			bool needreply = true;
			for (size_t i = 0; i < modes.length(); ++i)
			{
				switch (modes[i])
				{
					case '+':
						adding = 1;
						break;
					case '-':
						adding = 0;
						break;
					default:
						needreply = false;
						ChannelMode *cm = ModeManager::FindChannelModeByChar(modes[i]);
						if (!cm)
						{
							source.Reply(_("Unknown mode character \002{0}\002 ignored."), modes[i]);
							break;
						}
						else if (u && !cm->CanSet(u))
						{
							source.Reply(_("You may not (un)lock mode \002{0}\002."), modes[i]);
							break;
						}

						Anope::string mode_param;
						if (cm->type != MODE_REGULAR && !sep.GetToken(mode_param))
							source.Reply(_("Missing parameter for mode \002{0}\002."), cm->mchar);
						else
						{
							if (modelocks->RemoveMLock(cm, adding, mode_param))
							{
								if (!mode_param.empty())
									mode_param = " " + mode_param;
								source.Reply(_("\002{0}{1}{2}\002 has been unlocked from \002{3}\002."), adding == 1 ? '+' : '-', cm->mchar, mode_param, ci->name);
								Log(override ? LOG_OVERRIDE : LOG_COMMAND, source, this, ci) << "to unlock " << (adding ? '+' : '-') << cm->mchar << mode_param;
							}
							else
								source.Reply(_("\002{0}{1}\002 is not locked on \002{2}\002."), adding == 1 ? '+' : '-', cm->mchar, ci->name);
						}
				}
			}

			if (needreply)
				source.Reply(_("Nothing to do."));
		}
		else if (subcommand.equals_ci("LIST"))
		{
			const ModeLocks::ModeList mlocks = modelocks->GetMLock();
			if (mlocks.empty())
			{
				source.Reply(_("Channel \002{0}\002 has no mode locks."), ci->name);
			}
			else
			{
				ListFormatter list(source.GetAccount());
				list.AddColumn(_("Mode")).AddColumn(_("Param")).AddColumn(_("Creator")).AddColumn(_("Created"));

				for (ModeLocks::ModeList::const_iterator it = mlocks.begin(), it_end = mlocks.end(); it != it_end; ++it)
				{
					const ModeLock *ml = *it;
					ChannelMode *cm = ModeManager::FindChannelModeByName(ml->name);
					if (!cm)
						continue;

					ListFormatter::ListEntry entry;
					entry["Mode"] = Anope::printf("%c%c", ml->set ? '+' : '-', cm->mchar);
					entry["Param"] = ml->param;
					entry["Creator"] = ml->setter;
					entry["Created"] = Anope::strftime(ml->created, NULL, true);
					list.AddEntry(entry);
				}

				source.Reply(_("Mode locks for \002{0}\002:"), ci->name);

				std::vector<Anope::string> replies;
				list.Process(replies);

				for (unsigned i = 0; i < replies.size(); ++i)
					source.Reply(replies[i]);
			}
		}
		else
			this->OnSyntaxError(source, subcommand);
	}

	void DoSet(CommandSource &source, ChanServ::Channel *ci, const std::vector<Anope::string> &params)
	{
		User *u = source.GetUser();

		bool has_access = source.AccessFor(ci).HasPriv("MODE") || source.HasPriv("chanserv/administration");
		bool can_override = source.HasPriv("chanserv/administration");

		spacesepstream sep(params.size() > 3 ? params[3] : "");
		Anope::string modes = params[2], param;

		bool override = !source.AccessFor(ci).HasPriv("MODE") && source.HasPriv("chanserv/administration");
		Log(override ? LOG_OVERRIDE : LOG_COMMAND, source, this, ci) << "to set " << params[2] << (params.size() > 3 ? " " + params[3] : "");

		int adding = -1;
		for (size_t i = 0; i < modes.length(); ++i)
		{
			switch (modes[i])
			{
				case '+':
					adding = 1;
					break;
				case '-':
					adding = 0;
					break;
				case '*':
					if (adding == -1 || !has_access)
						break;
					for (unsigned j = 0; j < ModeManager::GetChannelModes().size(); ++j)
					{
						ChannelMode *cm = ModeManager::GetChannelModes()[j];

						if (!u || cm->CanSet(u) || can_override)
						{
							if (cm->type == MODE_REGULAR || (!adding && cm->type == MODE_PARAM))
							{
								if (adding)
									ci->c->SetMode(NULL, cm);
								else
									ci->c->RemoveMode(NULL, cm);
							}
						}
					}
					break;
				default:
					if (adding == -1)
						break;
					ChannelMode *cm = ModeManager::FindChannelModeByChar(modes[i]);
					if (!cm || (u && !cm->CanSet(u) && !can_override))
						continue;
					switch (cm->type)
					{
						case MODE_REGULAR:
							if (!has_access)
								break;
							if (adding)
								ci->c->SetMode(NULL, cm);
							else
								ci->c->RemoveMode(NULL, cm);
							break;
						case MODE_PARAM:
							if (!has_access)
								break;
							if (adding && !sep.GetToken(param))
								break;
							if (adding)
								ci->c->SetMode(NULL, cm, param);
							else
								ci->c->RemoveMode(NULL, cm);
							break;
						case MODE_STATUS:
						{
							if (!sep.GetToken(param))
								param = source.GetNick();

							ChanServ::AccessGroup u_access = source.AccessFor(ci);

							if (param.find_first_of("*?") != Anope::string::npos)
							{
								if (!this->CanSet(source, ci, cm, false) && !can_override)
								{
									source.Reply(_("You do not have access to set mode \002{0}\002."), cm->mchar);
									break;
								}

								for (Channel::ChanUserList::const_iterator it = ci->c->users.begin(), it_end = ci->c->users.end(); it != it_end;)
								{
									ChanUserContainer *uc = it->second;
									++it;

									ChanServ::AccessGroup targ_access = ci->AccessFor(uc->user);

									if (uc->user->IsProtected() || (ci->HasExt("PEACE") && targ_access >= u_access && !can_override))
									{
										source.Reply(_("You do not have the access to change the modes of \002{0}\002."), uc->user->nick.c_str());
										continue;
									}

									if (Anope::Match(uc->user->GetMask(), param))
									{
										if (adding)
											ci->c->SetMode(NULL, cm, uc->user->GetUID());
										else
											ci->c->RemoveMode(NULL, cm, uc->user->GetUID());
									}
								}
							}
							else
							{
								User *target = User::Find(param, true);
								if (target == NULL)
								{
									source.Reply(_("User \002{0}\002 isn't currently online."), param);
									break;
								}

								if (!this->CanSet(source, ci, cm, source.GetUser() == target) && !can_override)
								{
									source.Reply(_("You do not have access to set mode \002{0}\002."), cm->mchar);
									break;
								}

								if (source.GetUser() != target)
								{
									ChanServ::AccessGroup targ_access = ci->AccessFor(target);
									if (ci->HasExt("PEACE") && targ_access >= u_access && !can_override)
									{
										source.Reply(_("You do not have the access to change the modes of \002{0}\002"), target->nick);
										break;
									}
									else if (target->IsProtected())
									{
										source.Reply(_("Access denied. \002{0}\002 is protected and can not have their modes changed."), target->nick);
										break;
									}
								}

								if (adding)
									ci->c->SetMode(NULL, cm, target->GetUID());
								else
									ci->c->RemoveMode(NULL, cm, target->GetUID());
							}
							break;
						}
						case MODE_LIST:
							if (!has_access)
								break;
							if (!sep.GetToken(param))
								break;
							if (adding)
							{
								if (IRCD->GetMaxListFor(ci->c) && ci->c->HasMode(cm->name) < IRCD->GetMaxListFor(ci->c))
									ci->c->SetMode(NULL, cm, param);
							}
							else
							{
								std::pair<Channel::ModeList::iterator, Channel::ModeList::iterator> its = ci->c->GetModeList(cm->name);
								for (; its.first != its.second;)
								{
									const Anope::string &mask = its.first->second;
									++its.first;

									if (Anope::Match(mask, param))
										ci->c->RemoveMode(NULL, cm, mask);
								}
							}
					}
			}
		}
	}

	void DoClear(CommandSource &source, ChanServ::Channel *ci, const std::vector<Anope::string> &params)
	{
		const Anope::string &param = params.size() > 2 ? params[2] : "";

		if (param.empty())
		{
			std::vector<Anope::string> new_params;
			new_params.push_back(params[0]);
			new_params.push_back("SET");
			new_params.push_back("-*");
			this->DoSet(source, ci, new_params);
			return;
		}

		ChannelMode *cm;
		if (param.length() == 1)
			cm = ModeManager::FindChannelModeByChar(param[0]);
		else
		{
			cm = ModeManager::FindChannelModeByName(param.upper());
			if (!cm)
				cm = ModeManager::FindChannelModeByName(param.substr(0, param.length() - 1).upper());
		}

		if (!cm)
		{
			source.Reply(_("There is no such mode \002{0}\002."), param);
			return;
		}

		if (cm->type != MODE_STATUS && cm->type != MODE_LIST)
		{
			source.Reply(_("Mode \002{0}\002 is not a status or list mode."), param);
			return;
		}

		std::vector<Anope::string> new_params;
		new_params.push_back(params[0]);
		new_params.push_back("SET");
		new_params.push_back("-" + stringify(cm->mchar));
		new_params.push_back("*");
		this->DoSet(source, ci, new_params);
	}

 public:
	CommandCSMode(Module *creator) : Command(creator, "chanserv/mode", 2, 4)
	{
		this->SetDesc(_("Control modes and mode locks on a channel"));
		this->SetSyntax(_("\037channel\037 LOCK {ADD|DEL|SET|LIST} [\037what\037]"));
		this->SetSyntax(_("\037channel\037 SET \037modes\037"));
		this->SetSyntax(_("\037channel\037 CLEAR [\037what\037]"));
	}

	void Execute(CommandSource &source, const std::vector<Anope::string> &params) override
	{
		const Anope::string &chan = params[0];
		const Anope::string &subcommand = params[1];

		ChanServ::Channel *ci = ChanServ::Find(chan);
		if (!ci)
		{
			source.Reply(_("Channel \002{0}\002 isn't registered."), chan);
			return;
		}

		if (subcommand.equals_ci("LOCK") && params.size() > 2)
		{
			if (!source.AccessFor(ci).HasPriv("MODE") && !source.HasPriv("chanserv/administration"))
				source.Reply(_("Access denied. You do not have privilege \002{0}\002 on \002{1}\002."), "MODE", ci->name);
			else
				this->DoLock(source, ci, params);
		}
		else if (!ci->c)
			source.Reply(_("Channel \002{0}\002 doesn't exist."), ci->name);
		else if (subcommand.equals_ci("SET") && params.size() > 2)
			this->DoSet(source, ci, params);
		else if (subcommand.equals_ci("CLEAR"))
		{
			if (!source.AccessFor(ci).HasPriv("MODE") && !source.HasPriv("chanserv/administration"))
				source.Reply(_("Access denied. You do not have privilege \002{0}\002 on \002{1}\002."), "MODE", ci->name);
			else
				this->DoClear(source, ci, params);
		}
		else
			this->OnSyntaxError(source, "");
	}

	bool OnHelp(CommandSource &source, const Anope::string &subcommand) override
	{
		source.Reply(_("Controls mode locks and allows changing modes on a channel."
		               "\n"
		               "The \002{0} LOCK\002 command allows you to add, delete, and view mode locks on a channel."
		               " If a mode is locked on or off, services will not allow that mode to be changed."
		               " The \002SET\002 command will clear all existing mode locks and set the new one given, while \002ADD\002 and \002DEL\002 modify the existing mode lock.\n"
		               "\n"
		               "Example:\n"
		               "         {0} #channel LOCK ADD +bmnt *!*@*aol*\n"
		               "\n"
		               "The \002{0} SET\002 command allows you to set modes through services. Wildcards * and ? may be given as parameters for list and status modes.\n"
		               "Example:\n"
		               "         {0} #channel SET +v *\n"
			       "         Sets voice status to all users in the channel.\n"
		               "\n"
		               "         {0} #channel SET -b ~c:*\n"
		               "         Clears all extended bans that start with ~c:\n"
		               "\n"
		               "The \002{0} CLEAR\002 command is an easy way to clear modes on a channel. \037what\037 may be any mode name. Examples include bans, excepts, inviteoverrides, ops, halfops, and voices."
		               " If \037what\037 is not given then all basic modes are removed."),
		               source.command.upper());
		return true;
	}
};

static Anope::map<std::pair<bool, Anope::string> > modes;

class CommandCSModes : public Command
{
 public:
	CommandCSModes(Module *creator) : Command(creator, "chanserv/modes", 1, 2)
	{
		this->SetSyntax(_("\037channel\037 [\037user\037]"));
	}

	void Execute(CommandSource &source, const std::vector<Anope::string> &params) override
	{
		const Anope::string &chan = params[0];
		User *u = source.GetUser(),
			*targ = params.size() > 1 ? User::Find(params[1], true) : u;

		if (!targ)
		{
			source.Reply(_("User \002{0}\002 isn't currently online."), params.size() > 1 ? params[1] : source.GetNick());
			return;
		}

		ChanServ::Channel *ci = ChanServ::Find(chan);
		if (!ci)
		{
			source.Reply(_("Channel \002{0}\002 isn't registered."), chan);
			return;
		}

		if (!ci->c)
		{
			source.Reply(_("Channel \002%s\002 doesn't exist."), ci->name);
			return;
		}

		ChanServ::AccessGroup u_access = source.AccessFor(ci), targ_access = ci->AccessFor(targ);
		const std::pair<bool, Anope::string> &m = modes[source.command];

		bool can_override = source.HasPriv("chanserv/administration");
		bool override = false;

		if (m.second.empty())
			return; // Configuration issue

		const Anope::string &want = u == targ ? m.second + "ME" : m.second;
		if (!u_access.HasPriv(want))
		{
			if (!can_override)
			{
				source.Reply(_("Access denied. You do not have privilege \002{0}\002 on \002{1}\002."), want, ci->name);
				return;
			}
			else
				override = true;
		}

		if (!override && !m.first && u != targ && (targ->IsProtected() || (ci->HasExt("PEACE") && targ_access >= u_access)))
		{
			if (!can_override)
			{
				source.Reply(_("Access denied. \002{0}\002 has the same or more privileges than you on \002{1}\002."), targ->nick, ci->name);
				return;
			}
			else
				override = true;
		}

		if (!ci->c->FindUser(targ))
		{
			source.Reply(_("User \002{0}\002 is not on channel \002{1}\002."), targ->nick, ci->name);
			return;
		}

		if (m.first)
			ci->c->SetMode(NULL, m.second, targ->GetUID());
		else
			ci->c->RemoveMode(NULL, m.second, targ->GetUID());

		Log(override ? LOG_OVERRIDE : LOG_COMMAND, source, this, ci) << "on " << targ->nick;
	}

 	const Anope::string GetDesc(CommandSource &source) const override
	{
		const std::pair<bool, Anope::string> &m = modes[source.command];
		if (!m.second.empty())
		{
			if (m.first)
				return Anope::printf(Language::Translate(source.GetAccount(), _("Gives you or the specified nick %s status on a channel")), m.second.c_str());
			else
				return Anope::printf(Language::Translate(source.GetAccount(), _("Removes %s status from you or the specified nick on a channel")), m.second.c_str());
		}
		else
			return "";
	}

	bool OnHelp(CommandSource &source, const Anope::string &subcommand) override
	{
		const std::pair<bool, Anope::string> &m = modes[source.command];
		if (m.second.empty())
			return false;

		if (m.first)
			source.Reply(_("Gives {0} status to the selected \037user\037 on \037channel\037. If \037user\037 is not given, it will give the status to you."),
					m.second.upper());
		else
			source.Reply(_("Removes {0} status from the selected \037user\037 on \037channel\037. If \037user\037 is not given, it will remove the status from you."),
					 m.second.upper());
		source.Reply(" ");
		source.Reply(_("Use of this command requires the \002{1}(ME)\002 privilege on \037channel\037."), m.second.upper());

		return true;
	}
};

class CSMode : public Module
	, public EventHook<Event::CheckModes>
	, public EventHook<Event::CreateChan>
	, public EventHook<Event::ChanInfo>
{
	CommandCSMode commandcsmode;
	CommandCSModes commandcsmodes;
	ExtensibleItem<ModeLocksImpl> modelocks;
	Serialize::Type modelocks_type;

	EventHandlers<Event::MLockEvents> modelockevents;

 public:
	CSMode(const Anope::string &modname, const Anope::string &creator) : Module(modname, creator, VENDOR)
		, EventHook<Event::CheckModes>("OnCheckModes")
		, EventHook<Event::CreateChan>("OnCreateChan")
		, EventHook<Event::ChanInfo>("OnChanInfo")
		, commandcsmode(this)
		, commandcsmodes(this)
		, modelocks(this, "modelocks")
		, modelocks_type("ModeLock", ModeLockImpl::Unserialize)
		, modelockevents(this, "MLock")
	{
		events = &modelockevents;
	}

	void OnReload(Configuration::Conf *conf) override
	{
		modes.clear();

		for (int i = 0; i < conf->CountBlock("command"); ++i)
		{
			Configuration::Block *block = conf->GetBlock("command", i);

			const Anope::string &cname = block->Get<const Anope::string>("name"),
					&cmd = block->Get<const Anope::string>("command");

			if (cname.empty() || cmd != "chanserv/modes")
				continue;

			const Anope::string &set = block->Get<const Anope::string>("set"),
					&unset = block->Get<const Anope::string>("unset");

			if (set.empty() && unset.empty())
				continue;

			modes[cname] = std::make_pair(!set.empty(), !set.empty() ? set : unset);
		}
	}

	void OnCheckModes(Reference<Channel> &c) override
	{
		if (!c || !c->ci)
			return;

		ModeLocks *locks = modelocks.Get(c->ci);
		if (locks)
			for (ModeLocks::ModeList::const_iterator it = locks->GetMLock().begin(), it_end = locks->GetMLock().end(); it != it_end; ++it)
			{
				const ModeLock *ml = *it;
				ChannelMode *cm = ModeManager::FindChannelModeByName(ml->name);
				if (!cm)
					continue;

				if (cm->type == MODE_REGULAR)
				{
					if (!c->HasMode(cm->name) && ml->set)
						c->SetMode(NULL, cm, "", false);
					else if (c->HasMode(cm->name) && !ml->set)
						c->RemoveMode(NULL, cm, "", false);
				}
				else if (cm->type == MODE_PARAM)
				{
					/* If the channel doesnt have the mode, or it does and it isn't set correctly */
					if (ml->set)
					{
						Anope::string param;
						c->GetParam(cm->name, param);

						if (!c->HasMode(cm->name) || (!param.empty() && !ml->param.empty() && !param.equals_cs(ml->param)))
							c->SetMode(NULL, cm, ml->param, false);
					}
					else
					{
						if (c->HasMode(cm->name))
							c->RemoveMode(NULL, cm, "", false);
					}

				}
				else if (cm->type == MODE_LIST || cm->type == MODE_STATUS)
				{
					if (ml->set)
						c->SetMode(NULL, cm, ml->param, false);
					else
						c->RemoveMode(NULL, cm, ml->param, false);
				}
			}
	}

<<<<<<< HEAD
	void OnCreateChan(ChanServ::Channel *ci) override
=======
	void OnChanRegistered(ChannelInfo *ci) anope_override
>>>>>>> 9a947fa4
	{
		ModeLocks *ml = modelocks.Require(ci);
		Anope::string mlock;
		spacesepstream sep(Config->GetModule(this)->Get<const Anope::string>("mlock", "+nt"));
		if (sep.GetToken(mlock))
		{
			bool add = true;
			for (unsigned i = 0; i < mlock.length(); ++i)
			{
				if (mlock[i] == '+')
					add = true;
				else if (mlock[i] == '-')
					add = false;
				else
				{
					ChannelMode *cm = ModeManager::FindChannelModeByChar(mlock[i]);
					Anope::string param;
					if (cm && (cm->type == MODE_REGULAR || sep.GetToken(param)))
						ml->SetMLock(cm, add, param);
				}
			}
		}
		ml->Check();
	}

	void OnChanInfo(CommandSource &source, ChanServ::Channel *ci, InfoFormatter &info, bool show_hidden) override
	{
		if (!show_hidden)
			return;

		ModeLocks *ml = modelocks.Get(ci);
		if (ml)
			info[_("Mode lock")] = ml->GetMLockAsString(true);
	}
};

MODULE_INIT(CSMode)<|MERGE_RESOLUTION|>--- conflicted
+++ resolved
@@ -860,7 +860,7 @@
 
 class CSMode : public Module
 	, public EventHook<Event::CheckModes>
-	, public EventHook<Event::CreateChan>
+	, public EventHook<Event::ChanRegistered>
 	, public EventHook<Event::ChanInfo>
 {
 	CommandCSMode commandcsmode;
@@ -873,7 +873,7 @@
  public:
 	CSMode(const Anope::string &modname, const Anope::string &creator) : Module(modname, creator, VENDOR)
 		, EventHook<Event::CheckModes>("OnCheckModes")
-		, EventHook<Event::CreateChan>("OnCreateChan")
+		, EventHook<Event::ChanRegistered>("OnChanRegistered")
 		, EventHook<Event::ChanInfo>("OnChanInfo")
 		, commandcsmode(this)
 		, commandcsmodes(this)
@@ -957,11 +957,7 @@
 			}
 	}
 
-<<<<<<< HEAD
-	void OnCreateChan(ChanServ::Channel *ci) override
-=======
-	void OnChanRegistered(ChannelInfo *ci) anope_override
->>>>>>> 9a947fa4
+	void OnChanRegistered(ChanServ::Channel *ci) override
 	{
 		ModeLocks *ml = modelocks.Require(ci);
 		Anope::string mlock;
