--- conflicted
+++ resolved
@@ -59,7 +59,6 @@
 	}
 };
 
-<<<<<<< HEAD
 ChanServ::Channel *ModeLockImpl::GetChannel()
 {
 	return Get(&ModeLockType::ci);
@@ -119,18 +118,6 @@
 {
 	Set(&ModeLockType::created, c);
 }
-=======
-	~ModeLocksImpl()
-	{
-		ModeList modelist;
-		mlocks->swap(modelist);
-		for (ModeList::iterator it = modelist.begin(); it != modelist.end(); ++it)
-		{
-			ModeLock *ml = *it;
-			delete ml;
-		}
-	}
->>>>>>> 830361e9
 
 class ModeLocksImpl : public ModeLocks
 {
@@ -925,19 +912,11 @@
 			}
 			else if (cm->type == MODE_PARAM)
 			{
-				/* If the channel doesnt have the mode, or it does and it isn't set correctly */
+				/* If the channel doesn't have the mode, or it does and it isn't set correctly */
 				if (ml->GetSet())
 				{
-<<<<<<< HEAD
 					Anope::string param;
 					c->GetParam(cm->name, param);
-=======
-					/* If the channel doesn't have the mode, or it does and it isn't set correctly */
-					if (ml->set)
-					{
-						Anope::string param;
-						c->GetParam(cm->name, param);
->>>>>>> 830361e9
 
 					if (!c->HasMode(cm->name) || (!param.empty() && !ml->GetParam().empty() && !param.equals_cs(ml->GetParam())))
 						c->SetMode(NULL, cm, ml->GetParam(), false);
@@ -996,19 +975,12 @@
 				}
 				else if (cm->type != MODE_REGULAR)
 				{
-<<<<<<< HEAD
-					ChannelMode *cm = ModeManager::FindChannelModeByChar(mlock[i]);
-					Anope::string param;
-					if (cm && (cm->type == MODE_REGULAR || sep.GetToken(param)))
-						mlocks->SetMLock(ci, cm, add, param);
-=======
 					sep.GetToken(param);
 					if (param.empty())
 						continue;
->>>>>>> 830361e9
 				}
 
-				ml->SetMLock(cm, add, param);
+				mlocks->SetMLock(ci, cm, add, param);
 			}
 		}
 	}
