--- conflicted
+++ resolved
@@ -80,7 +80,6 @@
 
 	bool OnHelp(CommandSource &source, const Anope::string &subcommand) override
 	{
-<<<<<<< HEAD
 		source.Reply(_("Assigns the bot \037nickname\037 to \037channel\037."
 		               " You can then configure the bot for the channel so it fits your needs.\n"
 		               "\n"
@@ -90,13 +89,6 @@
 			       "         {command} #anope Botox\n"
 			       "         Assigns the bot Botox to #anope.\n"),
 		               "ASSIGN", "command"_kw = source.command);
-=======
-		this->SendSyntax(source);
-		source.Reply(" ");
-		source.Reply(_("Assigns the specified bot to a channel. You\n"
-				"can then configure the bot for the channel so it fits\n"
-				"your needs."));
->>>>>>> c46ec39e
 		return true;
 	}
 };
@@ -212,7 +204,6 @@
 
 	bool OnHelp(CommandSource &source, const Anope::string &) override
 	{
-<<<<<<< HEAD
 		source.Reply(_("If no-bot is set on a channel, then the channel will be unabled to have a bot assigned to it."
 		               " If a bot is already assigned to the channel, it is unassigned automatically when no-bot is enabled."
 		               "\n"
@@ -220,13 +211,6 @@
 			       "         {command} #anope on\n"
 			       "         Prevents a service bot from being assigned to #anope.\n"),
 		               "command"_kw = source.command);
-=======
-		this->SendSyntax(source);
-		source.Reply(_(" \n"
-				"This option makes a channel unassignable. If a bot\n"
-				"is already assigned to the channel, it is unassigned\n"
-				"automatically when you enable it."));
->>>>>>> c46ec39e
 		return true;
 	}
 };
