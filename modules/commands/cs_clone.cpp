--- conflicted
+++ resolved
@@ -127,14 +127,8 @@
 					continue;
 				masks.insert(taccess->Mask());
 
-<<<<<<< HEAD
 				ChanServ::ChanAccess *newaccess = provider->Create();
-				newaccess->ci = target_ci;
-				newaccess->mask = taccess->mask;
-=======
-				ChanAccess *newaccess = provider->Create();
 				newaccess->SetMask(taccess->Mask(), target_ci);
->>>>>>> 9a947fa4
 				newaccess->creator = taccess->creator;
 				newaccess->last_seen = taccess->last_seen;
 				newaccess->created = taccess->created;
