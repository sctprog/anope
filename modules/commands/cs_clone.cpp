--- conflicted
+++ resolved
@@ -15,88 +15,7 @@
 
 class CommandCSClone : public Command
 {
-	void CopySetting(ChannelInfo *ci, ChannelInfo *target_ci, const Anope::string &setting)
-	{
-		if (ci->HasExt(setting))
-			target_ci->Extend<bool>(setting);
-	}
-
-	void CopyAccess(CommandSource &source, ChannelInfo *ci, ChannelInfo *target_ci)
-	{
-		std::set<Anope::string> masks;
-		unsigned access_max = Config->GetModule("chanserv")->Get<unsigned>("accessmax", "1024");
-		unsigned count = 0;
-
-		for (unsigned i = 0; i < target_ci->GetAccessCount(); ++i)
-			masks.insert(target_ci->GetAccess(i)->Mask());
-
-		for (unsigned i = 0; i < ci->GetAccessCount(); ++i)
-		{
-			const ChanAccess *taccess = ci->GetAccess(i);
-			AccessProvider *provider = taccess->provider;
-
-			if (access_max && target_ci->GetDeepAccessCount() >= access_max)
-				break;
-
-			if (masks.count(taccess->Mask()))
-				continue;
-			masks.insert(taccess->Mask());
-
-			ChanAccess *newaccess = provider->Create();
-			newaccess->SetMask(taccess->Mask(), target_ci);
-			newaccess->creator = taccess->creator;
-			newaccess->last_seen = taccess->last_seen;
-			newaccess->created = taccess->created;
-			newaccess->AccessUnserialize(taccess->AccessSerialize());
-
-			target_ci->AddAccess(newaccess);
-
-			++count;
-		}
-
-		source.Reply(_("%d access entries from \002%s\002 have been cloned to \002%s\002."), count, ci->name.c_str(), target_ci->name.c_str());
-	}
-
-	void CopyAkick(CommandSource &source, ChannelInfo *ci, ChannelInfo *target_ci)
-	{
-		target_ci->ClearAkick();
-		for (unsigned i = 0; i < ci->GetAkickCount(); ++i)
-		{
-			const AutoKick *akick = ci->GetAkick(i);
-			if (akick->nc)
-				target_ci->AddAkick(akick->creator, akick->nc, akick->reason, akick->addtime, akick->last_used);
-			else
-				target_ci->AddAkick(akick->creator, akick->mask, akick->reason, akick->addtime, akick->last_used);
-		}
-
-		source.Reply(_("All akick entries from \002%s\002 have been cloned to \002%s\002."), ci->name.c_str(), target_ci->name.c_str());
-	}
-
-	void CopyBadwords(CommandSource &source, ChannelInfo *ci, ChannelInfo *target_ci)
-	{
-		BadWords *target_badwords = target_ci->Require<BadWords>("badwords"),
-			*badwords = ci->Require<BadWords>("badwords");
-
-		if (!target_badwords || !badwords)
-		{
-			source.Reply(ACCESS_DENIED); // BotServ doesn't exist/badwords isn't loaded
-			return;
-		}
-
-		target_badwords->ClearBadWords();
-
-		for (unsigned i = 0; i < badwords->GetBadWordCount(); ++i)
-		{
-			const BadWord *bw = badwords->GetBadWord(i);
-			target_badwords->AddBadWord(bw->word, bw->type);
-		}
-
-		badwords->Check();
-		target_badwords->Check();
-
-		source.Reply(_("All badword entries from \002%s\002 have been cloned to \002%s\002."), ci->name.c_str(), target_ci->name.c_str());
-	}
-
+#if 0
 	void CopyLevels(CommandSource &source, ChannelInfo *ci, ChannelInfo *target_ci)
 	{
 		const Anope::map<int16_t> &cilevels = ci->GetLevelEntries();
@@ -108,6 +27,7 @@
 
 		source.Reply(_("All level entries from \002%s\002 have been cloned into \002%s\002."), ci->name.c_str(), target_ci->name.c_str());
 	}
+#endif
 
 public:
 	CommandCSClone(Module *creator) : Command(creator, "chanserv/clone", 2, 3)
@@ -129,20 +49,12 @@
 		}
 
 		User *u = source.GetUser();
-<<<<<<< HEAD
 		ChanServ::Channel *ci = ChanServ::Find(channel);
-=======
-		ChannelInfo *ci = ChannelInfo::Find(channel);
->>>>>>> 830361e9
 		bool override = false;
 
 		if (ci == NULL)
 		{
-<<<<<<< HEAD
 			source.Reply(_("Channel \002{0}\002 isn't registered."), channel);
-=======
-			source.Reply(CHAN_X_NOT_REGISTERED, channel.c_str());
->>>>>>> 830361e9
 			return;
 		}
 
@@ -175,7 +87,7 @@
 
 		if (what.empty())
 		{
-			delete target_ci;
+			target_ci->Delete();
 			target_ci = ChanServ::channel.Create();
 			target_ci->SetName(target);
 			ChanServ::registered_channel_map& map = ChanServ::service->GetChannels();
@@ -205,7 +117,6 @@
 			else
 				target_ci->SetLastTopicSetter(source.service->nick);
 
-<<<<<<< HEAD
 			Event::OnChanRegistered(&Event::ChanRegistered::OnChanRegistered, target_ci);
 
 			source.Reply(_("All settings from \002{0}\002 have been cloned to \002{0}\002."), channel, target);
@@ -275,38 +186,6 @@
 			}
 
 			source.Reply(_("All badword entries from \002{0}\002 have been cloned to \002{1}\002."), channel, target);
-=======
-			const Anope::string settings[] = { "NOAUTOOP", "CS_KEEP_MODES", "PEACE", "PERSIST", "RESTRICTED",
-				"CS_SECURE", "SECUREFOUNDER", "SECUREOPS", "SIGNKICK", "SIGNKICK_LEVEL", "CS_NO_EXPIRE" };
-
-			for (unsigned int i = 0; i < sizeof(settings) / sizeof(Anope::string); ++i)
-				CopySetting(ci, target_ci, settings[i]);
-
-			CopyAccess(source, ci, target_ci);
-			CopyAkick(source, ci, target_ci);
-			CopyBadwords(source, ci, target_ci);
-			CopyLevels(source, ci, target_ci);
-
-			FOREACH_MOD(OnChanRegistered, (target_ci));
-
-			source.Reply(_("All settings from \002%s\002 have been cloned to \002%s\002."), ci->name.c_str(), target_ci->name.c_str());
-		}
-		else if (what.equals_ci("ACCESS"))
-		{
-			CopyAccess(source, ci, target_ci);
-		}
-		else if (what.equals_ci("AKICK"))
-		{
-			CopyAkick(source, ci, target_ci);
-		}
-		else if (what.equals_ci("BADWORDS"))
-		{
-			CopyBadwords(source, ci, target_ci);
-		}
-		else if (what.equals_ci("LEVELS"))
-		{
-			CopyLevels(source, ci, target_ci);
->>>>>>> 830361e9
 		}
 		else
 		{
@@ -319,19 +198,10 @@
 
 	bool OnHelp(CommandSource &source, const Anope::string &subcommand) override
 	{
-<<<<<<< HEAD
 		source.Reply(_("Copies all settings, access, akicks, etc. from \037channel\037 to the \037target\037 channel."
 		               " If \037what\037 is \002ACCESS\002, \002AKICK\002, or \002BADWORDS\002 then only the respective settings are cloned.\n"
 		               "\n"
 		               "You must be the founder of \037channel\037 and \037target\037."));
-=======
-		this->SendSyntax(source);
-		source.Reply(" ");
-		source.Reply(_("Copies all settings, access, akicks, etc from \002channel\002 to the\n"
-				"\002target\002 channel. If \037what\037 is \002ACCESS\002, \002AKICK\002, \002BADWORDS\002,\n"
-				"or \002LEVELS\002 then only the respective settings are cloned.\n"
-				"You must be the founder of \037channel\037 and \037target\037."));
->>>>>>> 830361e9
 		return true;
 	}
 };
