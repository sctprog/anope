--- conflicted
+++ resolved
@@ -47,33 +47,18 @@
 			const Anope::string &oper = params[1];
 			const Anope::string &otype = params[2];
 
-<<<<<<< HEAD
+			if (!source.HasPriv("operserv/oper/modify"))
+			{
+				source.Reply(_("Access denied. You do not have the operator privilege \002{0}\002."), "operserv/oper/modify");
+				return;
+			}
+
 			NickServ::Nick *na = NickServ::FindNick(oper);
-=======
-			if (!source.HasPriv("operserv/oper/modify"))
-			{
-				source.Reply(ACCESS_DENIED);
-				return;
-			}
-
-			const NickAlias *na = NickAlias::Find(oper);
->>>>>>> c46ec39e
 			if (na == NULL)
 			{
 				source.Reply(_("\002{0}\002 isn't currently online."), oper);
 				return;
 			}
-
-<<<<<<< HEAD
-			if (na->GetAccount()->o)
-			{
-				source.Reply(_("Nick \002{0}\002 is already an operator."), na->GetNick());
-				return;
-			}
-=======
-				na->nc->o = new MyOper(na->nc->display, ot);
-				na->nc->o->require_oper = true;
->>>>>>> c46ec39e
 
 			OperType *ot = OperType::Find(otype);
 			if (ot == NULL)
@@ -86,6 +71,12 @@
 			{
 				source.Reply(_("Access denied."));
 				return;
+			}
+
+			if (na->GetAccount()->o)
+			{
+				na->GetAccount()->o->Delete();
+				na->GetAccount()->o = nullptr;
 			}
 
 			Oper *o = operblock.Create();
@@ -105,17 +96,13 @@
 		{
 			const Anope::string &oper = params[1];
 
-<<<<<<< HEAD
+			if (!source.HasPriv("operserv/oper/modify"))
+			{
+				source.Reply(_("Access denied. You do not have the operator privilege \002{0}\002."), "operserv/oper/modify");
+				return;
+			}
+
 			NickServ::Nick *na = NickServ::FindNick(oper);
-=======
-			if (!source.HasPriv("operserv/oper/modify"))
-			{
-				source.Reply(ACCESS_DENIED);
-				return;
-			}
-
-			const NickAlias *na = NickAlias::Find(oper);
->>>>>>> c46ec39e
 			if (na == NULL)
 			{
 				source.Reply(_("\002{0}\002 isn't registered."), oper);
