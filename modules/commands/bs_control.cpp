--- conflicted
+++ resolved
@@ -74,15 +74,11 @@
 	{
 		this->SendSyntax(source);
 		source.Reply(" ");
-<<<<<<< HEAD
 		source.Reply(_("Makes the bot say the given \037text\037 on \037channel\037.\n"
 		               "\n"
 		                "Example:\n"
 		                "         {command} #anope mmm pie\n"
 		                "         Makes the assigned service bot say \"mmm pie\"."));
-=======
-		source.Reply(_("Makes the bot say the specified text on the specified channel."));
->>>>>>> c46ec39e
 		return true;
 	}
 };
@@ -146,19 +142,12 @@
 
 	bool OnHelp(CommandSource &source, const Anope::string &subcommand) override
 	{
-<<<<<<< HEAD
 		source.Reply(_("Makes the assigned bot do the equivalent of a \"/me\" command on \037channel\037 using the given \037text\037.\n"
 		                "\n"
 		                "Example:\n"
 		                "         {command} #anope slaps Cronus\n"
 		                "         Shows the assigned service bot \"slapping\" Cronus."),
 		                "command"_kw = source.command);
-=======
-		this->SendSyntax(source);
-		source.Reply(" ");
-		source.Reply(_("Makes the bot do the equivalent of a \"/me\" command\n"
-				"on the specified channel using the specified text."));
->>>>>>> c46ec39e
 		return true;
 	}
 };
