--- conflicted
+++ resolved
@@ -60,12 +60,8 @@
 			source.Reply(_("Channel \002{0}\002 doesn't exist."), ci->name);
 			return;
 		}
-<<<<<<< HEAD
-
-		if (IRCD->GetMaxListFor(c) && c->HasMode("BAN") >= IRCD->GetMaxListFor(c))
-=======
-		else if (IRCD->GetMaxListFor(c) && c->HasMode(mode) >= IRCD->GetMaxListFor(c))
->>>>>>> 9a947fa4
+
+		if (IRCD->GetMaxListFor(c) && c->HasMode(mode) >= IRCD->GetMaxListFor(c))
 		{
 			source.Reply(_("The %s list for %s is full."), mode.lower().c_str(), c->name.c_str());
 			return;
@@ -143,29 +139,18 @@
 				return;
 			}
 
-<<<<<<< HEAD
 			Anope::string mask = ci->GetIdealBan(u2);
 
 			bool override = !u_access.HasPriv("BAN") || (u != u2 && ci->HasExt("PEACE") && u2_access >= u_access);
 			Log(override ? LOG_OVERRIDE : LOG_COMMAND, source, this, ci) << "for " << mask;
 
-			if (!c->HasMode("BAN", mask))
-			{
-				c->SetMode(NULL, "BAN", mask);
+			if (!c->HasMode(mode, mask))
+			{
+				c->SetMode(NULL, mode, mask);
 				if (ban_time)
 				{
-					new TempBan(ban_time, c, mask);
+					new TempBan(ban_time, c, mask, mode);
 					source.Reply(_("Ban on \002{0}\002 expires in \002{1}\002."), mask, Anope::Duration(ban_time, source.GetAccount()));
-=======
-				if (!c->HasMode(mode, mask))
-				{
-					c->SetMode(NULL, mode, mask);
-					if (ban_time)
-					{
-						new TempBan(ban_time, c, mask, mode);
-						source.Reply(_("Ban on \002%s\002 expires in %s."), mask.c_str(), Anope::Duration(ban_time, source.GetAccount()).c_str());
-					}
->>>>>>> 9a947fa4
 				}
 			}
 
@@ -173,21 +158,13 @@
 			if (!c->FindUser(u2))
 				return;
 
-<<<<<<< HEAD
-			if (ci->HasExt("SIGNKICK") || (ci->HasExt("SIGNKICK_LEVEL") && !source.AccessFor(ci).HasPriv("SIGNKICK")))
-				c->Kick(ci->WhoSends(), u2, "%s (%s)", reason.c_str(), source.GetNick().c_str());
-			else
-				c->Kick(ci->WhoSends(), u2, "%s", reason.c_str());
-=======
-				if (block->Get<bool>("kick", "yes"))
-				{
-					if (ci->HasExt("SIGNKICK") || (ci->HasExt("SIGNKICK_LEVEL") && !source.AccessFor(ci).HasPriv("SIGNKICK")))
-						c->Kick(ci->WhoSends(), u2, "%s (%s)", reason.c_str(), source.GetNick().c_str());
-					else
-						c->Kick(ci->WhoSends(), u2, "%s", reason.c_str());
-				}
-			}
->>>>>>> 9a947fa4
+			if (block->Get<bool>("kick", "yes"))
+			{
+				if (ci->HasExt("SIGNKICK") || (ci->HasExt("SIGNKICK_LEVEL") && !source.AccessFor(ci).HasPriv("SIGNKICK")))
+					c->Kick(ci->WhoSends(), u2, "%s (%s)", reason.c_str(), source.GetNick().c_str());
+				else
+					c->Kick(ci->WhoSends(), u2, "%s", reason.c_str());
+			}
 		}
 		else
 		{
@@ -200,13 +177,8 @@
 				c->SetMode(NULL, mode, target);
 				if (ban_time)
 				{
-<<<<<<< HEAD
-					new TempBan(ban_time, c, target);
+					new TempBan(ban_time, c, target, mode);
 					source.Reply(_("Ban on \002{0}\002 expires in \002{1}\002."), target, Anope::Duration(ban_time, source.GetAccount()));
-=======
-					new TempBan(ban_time, c, target, mode);
-					source.Reply(_("Ban on \002%s\002 expires in %s."), target.c_str(), Anope::Duration(ban_time, source.GetAccount()).c_str());
->>>>>>> 9a947fa4
 				}
 			}
 
