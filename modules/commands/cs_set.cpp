--- conflicted
+++ resolved
@@ -598,35 +598,8 @@
 
 	bool OnHelp(CommandSource &source, const Anope::string &) override
 	{
-<<<<<<< HEAD
 		source.Reply(_("Enables or disables the persistent channel setting."
 		               " When persistent is set, the service bot will remain in the channel when it has emptied of users."));
-=======
-		BotInfo *BotServ = Config->GetClient("BotServ");
-		BotInfo *ChanServ = Config->GetClient("ChanServ");
-		this->SendSyntax(source);
-		source.Reply(" ");
-		source.Reply(_("Enables or disables the persistent channel setting.\n"
-				"When persistent is set, the service bot will remain\n"
-				"in the channel when it has emptied of users.\n"
-				" \n"
-				"If your IRCd does not have a permanent (persistent) channel\n"
-				"mode you must have a service bot in your channel to\n"
-				"set persist on, and it can not be unassigned while persist\n"
-				"is on.\n"
-				" \n"
-				"If this network does not have %s enabled and does\n"
-				"not have a permanent channel mode, %s will\n"
-				"join your channel when you set persist on (and leave when\n"
-				"it has been set off).\n"
-				" \n"
-				"If your IRCd has a permanent (persistent) channel mode\n"
-				"and it is set or unset (for any reason, including MODE LOCK),\n"
-				"persist is automatically set and unset for the channel as well.\n"
-				"Additionally, services will set or unset this mode when you\n"
-				"set persist on or off."), BotServ ? BotServ->nick.c_str() : "BotServ",
-				ChanServ ? ChanServ->nick.c_str() : "ChanServ");
->>>>>>> 830361e9
 		return true;
 	}
 };
@@ -876,16 +849,8 @@
 
 	bool OnHelp(CommandSource &source, const Anope::string &) override
 	{
-<<<<<<< HEAD
 		source.Reply(_("Enables or disables the \002secure ops\002 option for \037channel\037."
-		               " When \002secure ops\002 is set, users will not be allowed to have channel operator status if they do not have the privileges to have it."));
-=======
-		this->SendSyntax(source);
-		source.Reply(" ");
-		source.Reply(_("Enables or disables the \002secure ops\002 option for a channel.\n"
-				"When \002secure ops\002 is set, users who are not on the access list\n"
-				"will not be allowed channel operator status."));
->>>>>>> 830361e9
+		               " When \002secure ops\002 is set, users will not be allowed to have channel operator status if they do not have the privileges for it."));
 		return true;
 	}
 };
@@ -1101,115 +1066,18 @@
 
 class CSSet : public Module
 	, public EventHook<Event::CreateChan>
-	, public EventHook<Event::ChannelCreate>
 	, public EventHook<Event::ChannelSync>
 	, public EventHook<Event::CheckKick>
 	, public EventHook<Event::DelChan>
 	, public EventHook<Event::ChannelModeSet>
 	, public EventHook<Event::ChannelModeUnset>
-	, public EventHook<Event::CheckDelete>
 	, public EventHook<Event::JoinChannel>
 	, public EventHook<Event::SetCorrectModes>
 	, public EventHook<ChanServ::Event::PreChanExpire>
 	, public EventHook<Event::ChanInfo>
 {
-<<<<<<< HEAD
 	Serialize::Field<ChanServ::Channel, bool> noautoop, peace, securefounder,
 		restricted, secure, secureops, signkick, signkick_level, noexpire, keep_modes, persist;
-=======
-	SerializableExtensibleItem<bool> noautoop, peace, securefounder,
-		restricted, secure, secureops, signkick, signkick_level, noexpire;
-
-	struct KeepModes : SerializableExtensibleItem<bool>
-	{
-		KeepModes(Module *m, const Anope::string &n) : SerializableExtensibleItem<bool>(m, n) { }
-
-		void ExtensibleSerialize(const Extensible *e, const Serializable *s, Serialize::Data &data) const anope_override
-		{
-			SerializableExtensibleItem<bool>::ExtensibleSerialize(e, s, data);
-
-			if (s->GetSerializableType()->GetName() != "ChannelInfo")
-				return;
-
-			const ChannelInfo *ci = anope_dynamic_static_cast<const ChannelInfo *>(s);
-			Anope::string modes;
-			for (Channel::ModeList::const_iterator it = ci->last_modes.begin(); it != ci->last_modes.end(); ++it)
-			{
-				if (!modes.empty())
-					modes += " ";
-				modes += it->first;
-				if (!it->second.empty())
-					modes += "," + it->second;
-			}
-			data["last_modes"] << modes;
-		}
-
-		void ExtensibleUnserialize(Extensible *e, Serializable *s, Serialize::Data &data) anope_override
-		{
-			SerializableExtensibleItem<bool>::ExtensibleUnserialize(e, s, data);
-
-			if (s->GetSerializableType()->GetName() != "ChannelInfo")
-				return;
-
-			ChannelInfo *ci = anope_dynamic_static_cast<ChannelInfo *>(s);
-			Anope::string modes;
-			data["last_modes"] >> modes;
-			for (spacesepstream sep(modes); sep.GetToken(modes);)
-			{
-				size_t c = modes.find(',');
-				if (c == Anope::string::npos)
-					ci->last_modes.insert(std::make_pair(modes, ""));
-				else
-					ci->last_modes.insert(std::make_pair(modes.substr(0, c), modes.substr(c + 1)));
-			}
-		}
-	} keep_modes;
-
-	struct Persist : SerializableExtensibleItem<bool>
-	{
-		Persist(Module *m, const Anope::string &n) : SerializableExtensibleItem<bool>(m, n) { }
-
-		void ExtensibleUnserialize(Extensible *e, Serializable *s, Serialize::Data &data) anope_override
-		{
-			SerializableExtensibleItem<bool>::ExtensibleUnserialize(e, s, data);
-
-			if (s->GetSerializableType()->GetName() != "ChannelInfo" || !this->HasExt(e))
-				return;
-
-			ChannelInfo *ci = anope_dynamic_static_cast<ChannelInfo *>(s);
-			if (ci->c)
-				return;
-
-			bool created;
-			Channel *c = Channel::FindOrCreate(ci->name, created);
-
-			ChannelMode *cm = ModeManager::FindChannelModeByName("PERM");
-			if (cm)
-			{
-				c->SetMode(NULL, cm);
-			}
-			/* on startup we might not know mode availibity here */
-			else if (Me && Me->IsSynced())
-			{
-				if (!ci->bi)
-				{
-					BotInfo *ChanServ = Config->GetClient("ChanServ");
-					if (ChanServ)
-						ChanServ->Assign(NULL, ci);
-				}
-
-				if (ci->bi && !c->FindUser(ci->bi))
-				{
-					ChannelStatus status(BotModes());
-					ci->bi->Join(c, &status);
-				}
-			}
-
-			if (created)
-				c->Sync();
-		}
-	} persist;
->>>>>>> 830361e9
 
 	CommandCSSet commandcsset;
 	CommandCSSetAutoOp commandcssetautoop;
@@ -1232,7 +1100,6 @@
 	bool persist_lower_ts;
 
  public:
-<<<<<<< HEAD
 	CSSet(const Anope::string &modname, const Anope::string &creator) : Module(modname, creator, VENDOR)
 
 		, noautoop(this, ChanServ::channel, "NOAUTOOP")
@@ -1262,22 +1129,8 @@
 		, commandcssetsignkick(this)
 		, commandcssetsuccessor(this)
 		, commandcssetnoexpire(this)
-=======
-	CSSet(const Anope::string &modname, const Anope::string &creator) : Module(modname, creator, VENDOR),
-		noautoop(this, "NOAUTOOP"), peace(this, "PEACE"),
-		securefounder(this, "SECUREFOUNDER"), restricted(this, "RESTRICTED"),
-		secure(this, "CS_SECURE"), secureops(this, "SECUREOPS"), signkick(this, "SIGNKICK"),
-		signkick_level(this, "SIGNKICK_LEVEL"), noexpire(this, "CS_NO_EXPIRE"),
-		keep_modes(this, "CS_KEEP_MODES"), persist(this, "PERSIST"),
-
-		commandcsset(this), commandcssetautoop(this), commandcssetbantype(this),
-		commandcssetdescription(this), commandcssetfounder(this), commandcssetkeepmodes(this),
-		commandcssetpeace(this), commandcssetpersist(this), commandcssetrestricted(this),
-		commandcssetsecure(this), commandcssetsecurefounder(this), commandcssetsecureops(this), commandcssetsignkick(this),
-		commandcssetsuccessor(this), commandcssetnoexpire(this),
-
-		inhabit("inhabit")
->>>>>>> 830361e9
+
+		, inhabit("inhabit")
 	{
 	}
 
@@ -1291,27 +1144,14 @@
 		ci->SetBanType(Config->GetModule(this)->Get<int>("defbantype", "2"));
 	}
 
-<<<<<<< HEAD
-	void OnChannelCreate(Channel *c) override
-=======
-	void OnChannelSync(Channel *c) anope_override
->>>>>>> 830361e9
+	void OnChannelSync(Channel *c) override
 	{
 		if (c->ci && keep_modes.HasExt(c->ci))
 			for (ChanServ::Mode *m : c->ci->GetRefs<ChanServ::Mode *>(ChanServ::mode))
 				c->SetMode(c->ci->WhoSends(), m->GetMode(), m->GetParam());
 	}
 
-<<<<<<< HEAD
-	void OnChannelSync(Channel *c) override
-	{
-		OnChannelCreate(c);
-	}
-
 	EventReturn OnCheckKick(User *u, Channel *c, Anope::string &mask, Anope::string &reason) override
-=======
-	EventReturn OnCheckKick(User *u, Channel *c, Anope::string &mask, Anope::string &reason) anope_override
->>>>>>> 830361e9
 	{
 		if (!c->ci || !restricted.HasExt(c->ci) || c->MatchesList(u, "EXCEPT"))
 			return EVENT_CONTINUE;
@@ -1337,18 +1177,13 @@
 			if (mode->name == "PERM")
 				persist.Set(c->ci, true);
 
-<<<<<<< HEAD
-			if (mode->type != MODE_STATUS && !c->syncing && Me->IsSynced() && ChanServ::mode)
+			if (mode->type != MODE_STATUS && !c->syncing && Me->IsSynced() && ChanServ::mode && (!inhabit || !inhabit->HasExt(c)))
 			{
 				ChanServ::Mode *m = ChanServ::mode.Create();
 				m->SetChannel(c->ci);
 				m->SetMode(mode->name);
 				m->SetParam(param);
 			}
-=======
-			if (mode->type != MODE_STATUS && !c->syncing && Me->IsSynced() && (!inhabit || !inhabit->HasExt(c)))
-				c->ci->last_modes = c->GetModes();
->>>>>>> 830361e9
 		}
 
 		return EVENT_CONTINUE;
@@ -1362,31 +1197,15 @@
 				persist.Unset(c->ci);
 		}
 
-<<<<<<< HEAD
-		if (c->ci && mode->type != MODE_STATUS && !c->syncing && Me->IsSynced())
+		if (c->ci && mode->type != MODE_STATUS && !c->syncing && Me->IsSynced() && (!inhabit || !inhabit->HasExt(c)))
 			for (ChanServ::Mode *m : c->ci->GetRefs<ChanServ::Mode *>(ChanServ::mode))
 				if (m->GetMode() == mode->name && m->GetParam().equals_ci(param))
 					m->Delete();
-=======
-		if (c->ci && mode->type != MODE_STATUS && !c->syncing && Me->IsSynced() && (!inhabit || !inhabit->HasExt(c)))
-			c->ci->last_modes = c->GetModes();
->>>>>>> 830361e9
 
 		return EVENT_CONTINUE;
 	}
 
-<<<<<<< HEAD
-	EventReturn OnCheckDelete(Channel *c) override
-	{
-		if (c->ci && persist.HasExt(c->ci))
-			return EVENT_STOP;
-		return EVENT_CONTINUE;
-	}
-
 	void OnJoinChannel(User *u, Channel *c) override
-=======
-	void OnJoinChannel(User *u, Channel *c) anope_override
->>>>>>> 830361e9
 	{
 		if (persist_lower_ts && c->ci && persist.HasExt(c->ci) && c->creation_time > c->ci->GetTimeRegistered())
 		{
