/* ChanServ core functions
 *
 * (C) 2003-2014 Anope Team
 * Contact us at team@anope.org
 *
 * Please read COPYING and README for further details.
 *
 * Based on the original code of Epona by Lara.
 * Based on the original code of Services by Andy Church.
 */

#include "module.h"

class CommandCSRegister : public Command
{
 public:
	CommandCSRegister(Module *creator) : Command(creator, "chanserv/register", 1, 2)
	{
		this->SetDesc(_("Register a channel"));
		this->SetSyntax(_("\037channel\037 [\037description\037]"));
	}

	void Execute(CommandSource &source, const std::vector<Anope::string> &params) override
	{
		const Anope::string &chan = params[0];
		const Anope::string &chdesc = params.size() > 1 ? params[1] : "";

		User *u = source.GetUser();
		NickServ::Account *nc = source.nc;

		if (Anope::ReadOnly)
		{
			source.Reply(_("Sorry, channel registration is temporarily disabled."));
			return;
		}

		if (nc->HasFieldS("UNCONFIRMED"))
		{
			source.Reply(_("You must confirm your account before you can register a channel."));
<<<<<<< HEAD
			return;
		}

		if (chan[0] == '&')
		{
			source.Reply(_("Local channels can not be registered."));
			return;
		}

		if (chan[0] != '#')
		{
			source.Reply(_("Please use the symbol of \002#\002 when attempting to register."));
			return;
		}

		if (!IRCD->IsChannelValid(chan))
		{
			source.Reply(_("Channel \002{0}\002 is not a valid channel."), chan);
			return;
		}

		Channel *c = Channel::Find(params[0]);
		if (!c && u)
		{
			source.Reply(_("Channel \002{0}\002 doesn't exist."), chan);
			return;
		}

		ChanServ::Channel *ci = ChanServ::Find(chan);
		if (ci)
		{
			source.Reply(_("Channel \002{0}\002 is already registered!"), chan);
			return;
		}

		if (c && !c->HasUserStatus(u, "OP"))
		{
=======
		else if (chan[0] == '&')
			source.Reply(_("Local channels cannot be registered."));
		else if (chan[0] != '#')
			source.Reply(CHAN_SYMBOL_REQUIRED);
		else if (!IRCD->IsChannelValid(chan))
			source.Reply(CHAN_X_INVALID, chan.c_str());
		else if (!c && u)
			source.Reply(CHAN_X_NOT_IN_USE, chan.c_str());
		else if (ci)
			source.Reply(_("Channel \002%s\002 is already registered!"), chan.c_str());
		else if (c && u && !c->HasUserStatus(u, "OP"))
>>>>>>> c46ec39e
			source.Reply(_("You must be a channel operator to register the channel."));
			return;
		}

		unsigned maxregistered = Config->GetModule("chanserv")->Get<unsigned>("maxregistered");
		if (maxregistered && nc->GetChannelCount() >= maxregistered && !source.HasPriv("chanserv/no-register-limit"))
		{
			if (nc->GetChannelCount() > maxregistered)
				source.Reply(_("Sorry, you have already exceeded your limit of \002{0}\002 channels."), maxregistered);
			else
				source.Reply(_("Sorry, you have already reached your limit of \002{0}\002 channels."), maxregistered);
			return;
		}

		if (!ChanServ::service)
			return;
		ci = ChanServ::channel.Create();
		ci->SetName(chan);
		ci->SetFounder(nc);
		ci->SetDesc(chdesc);

		if (c && !c->topic.empty())
		{
			ci->SetLastTopic(c->topic);
			ci->SetLastTopicSetter(c->topic_setter);
			ci->SetLastTopicTime(c->topic_time);
		}
		else
			ci->SetLastTopicSetter(source.service->nick);

<<<<<<< HEAD
		Log(LOG_COMMAND, source, this, ci);
		source.Reply(_("Channel \002{0}\002 registered under your account: \002{1}\002"), chan, nc->GetDisplay());

		/* Implement new mode lock */
		if (c)
		{
			c->CheckModes();
			if (u)
				c->SetCorrectModes(u, true);
=======
			FOREACH_MOD(OnChanRegistered, (ci));

			/* Implement new mode lock */
			if (c)
			{
				c->CheckModes();
				if (u)
					c->SetCorrectModes(u, true);
			}
>>>>>>> c46ec39e
		}

		Event::OnChanRegistered(&Event::ChanRegistered::OnChanRegistered, ci);
	}

	bool OnHelp(CommandSource &source, const Anope::string &subcommand) override
	{
		this->SendSyntax(source);
		source.Reply(" ");
		source.Reply(_("Registers a channel, which sets you as the founder and prevents other users from gaining unauthorized access in the channel."
		               " To use this command, you must first be a channel operator on \037channel\037."
		               " The description, which is optional, is a general description of the channel's purpose.\n"
		               "\n"
		               "When you register a channel, you are recorded as the founder of the channel."
		               " The channel founder is allowed to change all of the channel settings for the channel,"
		               " and will automatically be given channel operator status when entering the channel."));

		ServiceBot *bi;
		Anope::string cmd;
		CommandInfo *help = source.service->FindCommand("generic/help");
		if (Command::FindCommandFromService("chanserv/access", bi, cmd) && help)
			source.Reply(_("\n"
			               "See the \002{0}\002 command (\002{1}{2} {3} {0}\002) for information on giving a subset of these privileges to other users."),
			                cmd, Config->StrictPrivmsg, bi->nick, help->cname);

		return true;
	}
};


class CSRegister : public Module
{
	CommandCSRegister commandcsregister;

 public:
	CSRegister(const Anope::string &modname, const Anope::string &creator) : Module(modname, creator, VENDOR)
		, commandcsregister(this)
	{
	}
};

MODULE_INIT(CSRegister)<|MERGE_RESOLUTION|>--- conflicted
+++ resolved
@@ -37,7 +37,6 @@
 		if (nc->HasFieldS("UNCONFIRMED"))
 		{
 			source.Reply(_("You must confirm your account before you can register a channel."));
-<<<<<<< HEAD
 			return;
 		}
 
@@ -73,21 +72,8 @@
 			return;
 		}
 
-		if (c && !c->HasUserStatus(u, "OP"))
+		if (c && u && !c->HasUserStatus(u, "OP"))
 		{
-=======
-		else if (chan[0] == '&')
-			source.Reply(_("Local channels cannot be registered."));
-		else if (chan[0] != '#')
-			source.Reply(CHAN_SYMBOL_REQUIRED);
-		else if (!IRCD->IsChannelValid(chan))
-			source.Reply(CHAN_X_INVALID, chan.c_str());
-		else if (!c && u)
-			source.Reply(CHAN_X_NOT_IN_USE, chan.c_str());
-		else if (ci)
-			source.Reply(_("Channel \002%s\002 is already registered!"), chan.c_str());
-		else if (c && u && !c->HasUserStatus(u, "OP"))
->>>>>>> c46ec39e
 			source.Reply(_("You must be a channel operator to register the channel."));
 			return;
 		}
@@ -118,7 +104,6 @@
 		else
 			ci->SetLastTopicSetter(source.service->nick);
 
-<<<<<<< HEAD
 		Log(LOG_COMMAND, source, this, ci);
 		source.Reply(_("Channel \002{0}\002 registered under your account: \002{1}\002"), chan, nc->GetDisplay());
 
@@ -128,20 +113,9 @@
 			c->CheckModes();
 			if (u)
 				c->SetCorrectModes(u, true);
-=======
-			FOREACH_MOD(OnChanRegistered, (ci));
 
-			/* Implement new mode lock */
-			if (c)
-			{
-				c->CheckModes();
-				if (u)
-					c->SetCorrectModes(u, true);
-			}
->>>>>>> c46ec39e
+			Event::OnChanRegistered(&Event::ChanRegistered::OnChanRegistered, ci);
 		}
-
-		Event::OnChanRegistered(&Event::ChanRegistered::OnChanRegistered, ci);
 	}
 
 	bool OnHelp(CommandSource &source, const Anope::string &subcommand) override
