/* NickServ core functions
 *
 * (C) 2003-2014 Anope Team
 * Contact us at team@anope.org
 *
 * Please read COPYING and README for further details.
 *
 * Based on the original code of Epona by Lara.
 * Based on the original code of Services by Andy Church.
 */

#include "module.h"
#include "modules/suspend.h"
#include "modules/ns_info.h"
#include "modules/nickserv.h"

struct NSSuspendInfo : SuspendInfo, Serializable
{
	NSSuspendInfo(Extensible *) : Serializable("NSSuspendInfo") { }

	void Serialize(Serialize::Data &data) const override
	{
		data["nick"] << what;
		data["by"] << by;
		data["reason"] << reason;
		data["time"] << when;
		data["expires"] << expires;
	}

	static Serializable* Unserialize(Serializable *obj, Serialize::Data &data)
	{
		Anope::string snick;
		data["nick"] >> snick;

		NSSuspendInfo *si;
		if (obj)
			si = anope_dynamic_static_cast<NSSuspendInfo *>(obj);
		else
		{
			NickServ::Nick *na = NickServ::FindNick(snick);
			if (!na)
				return NULL;
			si = na->nc->Extend<NSSuspendInfo>("NS_SUSPENDED");
			data["nick"] >> si->what;
		}

		data["by"] >> si->by;
		data["reason"] >> si->reason;
		data["time"] >> si->when;
		data["expires"] >> si->expires;
		return si;
	}
};

class CommandNSSuspend : public Command
{
	EventHandlers<Event::NickSuspend> &onnicksuspend;

 public:
	CommandNSSuspend(Module *creator, EventHandlers<Event::NickSuspend> &event) : Command(creator, "nickserv/suspend", 2, 3), onnicksuspend(event)
	{
		this->SetDesc(_("Suspend a given nick"));
		this->SetSyntax(_("\037account\037 [+\037expiry\037] [\037reason\037]"));
	}

	void Execute(CommandSource &source, const std::vector<Anope::string> &params) override
	{

		const Anope::string &nick = params[0];
		Anope::string expiry = params[1];
		Anope::string reason = params.size() > 2 ? params[2] : "";
		time_t expiry_secs = Config->GetModule(this->owner)->Get<time_t>("suspendexpire");

		if (Anope::ReadOnly)
			source.Reply(_("Services are in read-only mode. Any changes made may not persist."));

		if (expiry[0] != '+')
		{
			reason = expiry + " " + reason;
			reason.trim();
			expiry.clear();
		}
		else
		{
			expiry_secs = Anope::DoTime(expiry);
			if (expiry_secs == -1)
			{
				source.Reply(_("Invalid expiry time \002{0}\002."), expiry);
				return;
			}
		}

		NickServ::Nick *na = NickServ::FindNick(nick);
		if (!na)
		{
			source.Reply(_("\002{0}\002 isn't registered."), nick);
			return;
		}

		if (Config->GetModule("nickserv")->Get<bool>("secureadmins", "yes") && na->nc->IsServicesOper())
		{
			source.Reply(_("You may not suspend other Services Operators' nicknames."));
			return;
		}

		if (na->nc->HasExt("NS_SUSPENDED"))
		{
			source.Reply(_("\002%s\002 is already suspended."), na->nc->display.c_str());
			return;
		}

		NickServ::Account *nc = na->nc;

		NSSuspendInfo *si = nc->Extend<NSSuspendInfo>("NS_SUSPENDED");
		si->what = nc->display;
		si->by = source.GetNick();
		si->reason = reason;
		si->when = Anope::CurTime;
		si->expires = expiry_secs ? expiry_secs + Anope::CurTime : 0;

		for (unsigned i = 0; i < nc->aliases->size(); ++i)
		{
			NickServ::Nick *na2 = nc->aliases->at(i);

			if (na2 && *na2->nc == *na->nc)
			{
				na2->last_quit = reason;

				User *u2 = User::Find(na2->nick, true);
				if (u2)
				{
					u2->Logout();
					if (NickServ::service)
						NickServ::service->Collide(u2, na2);
				}
			}
		}

		Log(LOG_ADMIN, source, this) << "for " << nick << " (" << (!reason.empty() ? reason : "No reason") << "), expires on " << (expiry_secs ? Anope::strftime(Anope::CurTime + expiry_secs) : "never");
		source.Reply(_("\002{0}\002 is now suspended."), na->nick);

		this->onnicksuspend(&Event::NickSuspend::OnNickSuspend, na);
	}

	bool OnHelp(CommandSource &source, const Anope::string &subcommand) override
	{
		source.Reply(_("Suspends \037account\037, which prevents it from being used while keeping all the data for it."
		               " If an expiry is given the account will be unsuspended after that period of time, otherwise the default expiry from the configuration is used.")); // XXX
		return true;
	}
};

class CommandNSUnSuspend : public Command
{
	EventHandlers<Event::NickUnsuspended> &onnickunsuspend;

 public:
	CommandNSUnSuspend(Module *creator, EventHandlers<Event::NickUnsuspended> &event) : Command(creator, "nickserv/unsuspend", 1, 1), onnickunsuspend(event)
	{
		this->SetDesc(_("Unsuspend a given nick"));
		this->SetSyntax(_("\037account\037"));
	}

	void Execute(CommandSource &source, const std::vector<Anope::string> &params) override
	{
		const Anope::string &nick = params[0];

		if (Anope::ReadOnly)
			source.Reply(_("Services are in read-only mode. Any changes made may not persist."));

		NickServ::Nick *na = NickServ::FindNick(nick);
		if (!na)
		{
			source.Reply(_("\002{0}\002 isn't registered."), nick);
			return;
		}

		if (!na->nc->HasExt("NS_SUSPENDED"))
		{
			source.Reply(_("\002{0}\002 is not suspended."), na->nick);
			return;
		}

		NSSuspendInfo *si = na->nc->GetExt<NSSuspendInfo>("NS_SUSPENDED");

		Log(LOG_ADMIN, source, this) << "for " << na->nick << " which was suspended by " << (!si->by.empty() ? si->by : "(none)") << " for: " << (!si->reason.empty() ? si->reason : "No reason");

		na->nc->Shrink<NSSuspendInfo>("NS_SUSPENDED");

		source.Reply(_("\002{0}\002 is now released."), na->nick);

		this->onnickunsuspend(&Event::NickUnsuspended::OnNickUnsuspended, na);
	}

	bool OnHelp(CommandSource &source, const Anope::string &subcommand) override
	{
		source.Reply(_("Unsuspends \037account\037, which allows it to be used again."));
		return true;
	}
};

class NSSuspend : public Module
	, public EventHook<Event::NickInfo>
	, public EventHook<NickServ::Event::PreNickExpire>
	, public EventHook<NickServ::Event::NickValidate>
{
	CommandNSSuspend commandnssuspend;
	CommandNSUnSuspend commandnsunsuspend;
	ExtensibleItem<NSSuspendInfo> suspend;
	Serialize::Type suspend_type;
<<<<<<< HEAD
	EventHandlers<Event::NickSuspend> onnicksuspend;
	EventHandlers<Event::NickUnsuspended> onnickunsuspend;
=======
	std::vector<Anope::string> show;

	struct trim
	{
		Anope::string operator()(Anope::string s) const
		{
			return s.trim();
		}
	};

	bool Show(CommandSource &source, const Anope::string &what) const
	{
		return source.IsOper() || std::find(show.begin(), show.end(), what) != show.end();
	}
>>>>>>> 9a947fa4

 public:
	NSSuspend(const Anope::string &modname, const Anope::string &creator) : Module(modname, creator, VENDOR)
		, EventHook<Event::NickInfo>("OnNickInfo")
		, EventHook<NickServ::Event::PreNickExpire>("OnPreNickExpire")
		, EventHook<NickServ::Event::NickValidate>("OnNickValidate")
		, commandnssuspend(this, onnicksuspend)
		, commandnsunsuspend(this, onnickunsuspend)
		, suspend(this, "NS_SUSPENDED")
		, suspend_type("NSSuspendInfo", NSSuspendInfo::Unserialize)
		, onnicksuspend(this, "OnNickSuspend")
		, onnickunsuspend(this, "OnNickUnsuspended")
	{
	}

<<<<<<< HEAD
	void OnNickInfo(CommandSource &source, NickServ::Nick *na, InfoFormatter &info, bool show_hidden) override
=======
	void OnReload(Configuration::Conf *conf) anope_override
	{
		Anope::string s = conf->GetModule(this)->Get<Anope::string>("show");
		commasepstream(s).GetTokens(show);
		std::transform(show.begin(), show.end(), show.begin(), trim());
	}

	void OnNickInfo(CommandSource &source, NickAlias *na, InfoFormatter &info, bool show_hidden) anope_override
>>>>>>> 9a947fa4
	{
		NSSuspendInfo *s = suspend.Get(na->nc);
		if (!s)
			return;

		if (show_hidden || Show(source, "suspended"))
			info[_("Suspended")] = _("This nickname is \002suspended\002.");
		if (!s->by.empty() && (show_hidden || Show(source, "by")))
			info[_("Suspended by")] = s->by;
		if (!s->reason.empty() && (show_hidden || Show(source, "reason")))
			info[_("Suspend reason")] = s->reason;
		if (s->when && (show_hidden || Show(source, "on")))
			info[_("Suspended on")] = Anope::strftime(s->when, source.GetAccount(), true);
		if (s->expires && (show_hidden || Show(source, "expires")))
			info[_("Suspension expires")] = Anope::strftime(s->expires, source.GetAccount(), true);
	}

	void OnPreNickExpire(NickServ::Nick *na, bool &expire) override
	{
		NSSuspendInfo *s = suspend.Get(na->nc);
		if (!s)
			return;

		expire = false;

		if (!s->expires)
			return;

		if (s->expires < Anope::CurTime)
		{
			na->last_seen = Anope::CurTime;
			suspend.Unset(na->nc);

			Log(LOG_NORMAL, "nickserv/expire", Config->GetClient("NickServ")) << "Expiring suspend for " << na->nick;
		}
	}

	EventReturn OnNickValidate(User *u, NickServ::Nick *na) override
	{
		NSSuspendInfo *s = suspend.Get(na->nc);
		if (!s)
			return EVENT_CONTINUE;

		u->SendMessage(Config->GetClient("NickServ"), _("\002{0}\002 is suspended."), u->nick);
		return EVENT_STOP;
	}
};

MODULE_INIT(NSSuspend)<|MERGE_RESOLUTION|>--- conflicted
+++ resolved
@@ -208,10 +208,8 @@
 	CommandNSUnSuspend commandnsunsuspend;
 	ExtensibleItem<NSSuspendInfo> suspend;
 	Serialize::Type suspend_type;
-<<<<<<< HEAD
 	EventHandlers<Event::NickSuspend> onnicksuspend;
 	EventHandlers<Event::NickUnsuspended> onnickunsuspend;
-=======
 	std::vector<Anope::string> show;
 
 	struct trim
@@ -226,7 +224,6 @@
 	{
 		return source.IsOper() || std::find(show.begin(), show.end(), what) != show.end();
 	}
->>>>>>> 9a947fa4
 
  public:
 	NSSuspend(const Anope::string &modname, const Anope::string &creator) : Module(modname, creator, VENDOR)
@@ -242,18 +239,14 @@
 	{
 	}
 
-<<<<<<< HEAD
-	void OnNickInfo(CommandSource &source, NickServ::Nick *na, InfoFormatter &info, bool show_hidden) override
-=======
-	void OnReload(Configuration::Conf *conf) anope_override
+	void OnReload(Configuration::Conf *conf) override
 	{
 		Anope::string s = conf->GetModule(this)->Get<Anope::string>("show");
 		commasepstream(s).GetTokens(show);
 		std::transform(show.begin(), show.end(), show.begin(), trim());
 	}
 
-	void OnNickInfo(CommandSource &source, NickAlias *na, InfoFormatter &info, bool show_hidden) anope_override
->>>>>>> 9a947fa4
+	void OnNickInfo(CommandSource &source, NickServ::Nick *na, InfoFormatter &info, bool show_hidden) override
 	{
 		NSSuspendInfo *s = suspend.Get(na->nc);
 		if (!s)
