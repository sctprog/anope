--- conflicted
+++ resolved
@@ -73,21 +73,12 @@
 	{
 		this->SendSyntax(source);
 		source.Reply(" ");
-<<<<<<< HEAD
-		source.Reply(_("Lists information about the named registered channel,\n"
+		source.Reply(_("Lists information about the specified registered channel,\n"
 				"including its founder, time of registration, last\n"
 				"time used, and description. If the user issuing the\n"
 				"command has the appropriate access for it, then the"
 				"successor, last topic set, settings and expiration"
 				"time will also be displayed when applicable."));
-=======
-		source.Reply(_("Lists information about the specified registered channel,\n"
-				"including its founder, time of registration, and last\n"
-				"time used. If the user issuing the command has the\n"
-				"appropriate access for it, then the description, successor,\n"
-				"last topic set, settings and expiration time will also\n"
-				"be displayed when applicable."));
->>>>>>> f753a925
 		return true;
 	}
 };
