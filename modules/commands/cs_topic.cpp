/* ChanServ core functions
 *
 * (C) 2003-2014 Anope Team
 * Contact us at team@anope.org
 *
 * Please read COPYING and README for further details.
 *
 * Based on the original code of Epona by Lara.
 * Based on the original code of Services by Andy Church.
 */

#include "module.h"
#include "modules/cs_mode.h"
#include "modules/cs_info.h"
#include "modules/cs_set.h"

class CommandCSSetKeepTopic : public Command
{
 public:
	CommandCSSetKeepTopic(Module *creator, const Anope::string &cname = "chanserv/set/keeptopic") : Command(creator, cname, 2, 2)
	{
		this->SetDesc(_("Retain topic when channel is not in use"));
		this->SetSyntax(_("\037channel\037 {ON | OFF}"));
	}

	void Execute(CommandSource &source, const std::vector<Anope::string> &params) override
	{
		const Anope::string &chan = params[0];
		const Anope::string &param = params[1];

		if (Anope::ReadOnly)
		{
			source.Reply(_("Services are in read-only mode."));
			return;
		}

		ChanServ::Channel *ci = ChanServ::Find(chan);
		if (ci == NULL)
		{
			source.Reply(_("Channel \002{0}\002 isn't registered."), chan);
			return;
		}

		EventReturn MOD_RESULT;
		MOD_RESULT = Event::OnSetChannelOption(&Event::SetChannelOption::OnSetChannelOption, source, this, ci, param);
		if (MOD_RESULT == EVENT_STOP)
			return;

		if (MOD_RESULT != EVENT_ALLOW && !source.AccessFor(ci).HasPriv("SET") && source.permission.empty() && !source.HasPriv("chanserv/administration"))
		{
			source.Reply(_("Access denied. You do not have privilege \002{0}\002 on \002{1}\002."), "SET", ci->GetName());
			return;
		}

		if (param.equals_ci("ON"))
		{
			Log(source.AccessFor(ci).HasPriv("SET") ? LOG_COMMAND : LOG_OVERRIDE, source, this, ci) << "to enable keeptopic";
			ci->SetS<bool>("KEEPTOPIC", true);
			source.Reply(_("Topic retention option for \002{0}\002 is now \002on\002."), ci->GetName());
		}
		else if (param.equals_ci("OFF"))
		{
			Log(source.AccessFor(ci).HasPriv("SET") ? LOG_COMMAND : LOG_OVERRIDE, source, this, ci) << "to disable keeptopic";
			ci->UnsetS<bool>("KEEPTOPIC");
			source.Reply(_("Topic retention option for \002{0}\002 is now \002off\002."), ci->GetName());
		}
		else
			this->OnSyntaxError(source, "KEEPTOPIC");
	}

	bool OnHelp(CommandSource &source, const Anope::string &) override
	{
		source.Reply(_("Enables or disables the \002topic retention\002 option for a \037channel\037."
		               " When \002topic retention\002 is set, the topic for the channel will be remembered by {0} even after the last user leaves the channel, and will be restored the next time the channel is created."),
		               source.service->nick);
		return true;
	}
};

class CommandCSTopic : public Command
{
	ExtensibleRef<bool> topiclock;

	void Lock(CommandSource &source, ChanServ::Channel *ci, const std::vector<Anope::string> &params)
	{
		if (Anope::ReadOnly)
		{
			source.Reply(_("Services are in read-only mode."));
			return;
		}

		EventReturn MOD_RESULT;
		MOD_RESULT = Event::OnSetChannelOption(&Event::SetChannelOption::OnSetChannelOption, source, this, ci, "topiclock on");
		if (MOD_RESULT == EVENT_STOP)
			return;

		topiclock->Set(ci, true);
		source.Reply(_("Topic lock option for \002{0}\002 is now \002on\002."), ci->GetName());
	}

	void Unlock(CommandSource &source, ChanServ::Channel *ci, const std::vector<Anope::string> &params)
	{
		if (Anope::ReadOnly)
		{
			source.Reply(_("Services are in read-only mode."));
			return;
		}

		EventReturn MOD_RESULT;
		MOD_RESULT = Event::OnSetChannelOption(&Event::SetChannelOption::OnSetChannelOption, source, this, ci, "topiclock off");
		if (MOD_RESULT == EVENT_STOP)
			return;

		topiclock->Unset(ci);
		source.Reply(_("Topic lock option for \002{0}\002 is now \002off\002."), ci->GetName());
	}

<<<<<<< HEAD
	void Set(CommandSource &source, ChanServ::Channel *ci, const std::vector<Anope::string> &params)
=======
	void Set(CommandSource &source, ChannelInfo *ci, const Anope::string &topic)
>>>>>>> c46ec39e
	{
		bool has_topiclock = topiclock->HasExt(ci);
		topiclock->Unset(ci);
		ci->c->ChangeTopic(source.GetNick(), topic, Anope::CurTime);
		if (has_topiclock)
			topiclock->Set(ci, true);

		bool override = !source.AccessFor(ci).HasPriv("TOPIC");
		Log(override ? LOG_OVERRIDE : LOG_COMMAND, source, this, ci) << (!topic.empty() ? "to change the topic to: " : "to unset the topic") << (!topic.empty() ? topic : "");
	}

	void Append(CommandSource &source, ChanServ::Channel *ci, const std::vector<Anope::string> &params)
	{
		const Anope::string &topic = params[2];

		Anope::string new_topic;
		if (!ci->c->topic.empty())
		{
			new_topic = ci->c->topic + " " + topic;
			ci->SetLastTopic("");
		}
		else
			new_topic = topic;

<<<<<<< HEAD
		std::vector<Anope::string> new_params;
		new_params.push_back("SET");
		new_params.push_back(ci->GetName());
		new_params.push_back(new_topic);

		this->Set(source, ci, new_params);
=======
		this->Set(source, ci, new_topic);
>>>>>>> c46ec39e
	}

 public:
	CommandCSTopic(Module *creator) : Command(creator, "chanserv/topic", 2, 3),
		topiclock("TOPICLOCK")
	{
		this->SetDesc(_("Manipulate the topic of the specified channel"));
		this->SetSyntax(_("\037channel\037 [SET] [\037topic\037]"));
		this->SetSyntax(_("\037channel\037 APPEND \037topic\037"));
		this->SetSyntax(_("\037channel\037 [UNLOCK|LOCK]"));
	}

	void Execute(CommandSource &source, const std::vector<Anope::string> &params) override
	{
		const Anope::string &channel = params[0];
		const Anope::string &subcmd = params[1];

		ChanServ::Channel *ci = ChanServ::Find(channel);
		if (ci == NULL)
			source.Reply(_("Channel \002{0}\002 isn't registered."), channel);
		else if (!source.AccessFor(ci).HasPriv("TOPIC") && !source.HasCommand("chanserv/topic"))
			source.Reply(_("Access denied. You do not have privilege \002{0}\002 on \002{1}\002."), "TOPIC", ci->GetName());
		else if (subcmd.equals_ci("LOCK"))
			this->Lock(source, ci, params);
		else if (subcmd.equals_ci("UNLOCK"))
			this->Unlock(source, ci, params);
		else if (!ci->c)
<<<<<<< HEAD
			source.Reply(_("Channel \002{0}\002 doesn't exist."), ci->GetName());
		else if (subcmd.equals_ci("SET"))
			this->Set(source, ci, params);
=======
			source.Reply(CHAN_X_NOT_IN_USE, ci->name.c_str());
>>>>>>> c46ec39e
		else if (subcmd.equals_ci("APPEND") && params.size() > 2)
			this->Append(source, ci, params);
		else
		{
			Anope::string topic;
			if (subcmd.equals_ci("SET"))
			{
				topic = params.size() > 2 ? params[2] : "";
			}
			else
			{
				topic = subcmd;
				if (params.size() > 2)
					topic += " " + params[2];
			}
			this->Set(source, ci, topic);
		}
	}

	bool OnHelp(CommandSource &source, const Anope::string &subcommand) override
	{
		source.Reply(_("Allows manipulating the topic of the specified channel."
		               " The \002SET\002 command changes the topic of the channel to the given topic or unsets the topic if no topic is given."
		               " The \002APPEND\002 command appends the given topic to the existing topic.\n"
		               "\n"
		               "\002LOCK\002 and \002UNLOCK\002 may be used to enable and disable topic lock."
		               " When topic lock is set, the channel topic will be unchangeable except via this command.\n"
		               "\n"
		               "Use of this command requires the \002{0}\002 privilege on \037channel\037."),
		               "TOPIC");
		return true;
	}
};

class CSTopic : public Module
	, public EventHook<Event::ChannelSync>
	, public EventHook<Event::TopicUpdated>
	, public EventHook<Event::ChanInfo>
{
	CommandCSTopic commandcstopic;
	CommandCSSetKeepTopic commandcssetkeeptopic;

	/*Serializable*/ExtensibleItem<bool> topiclock, keeptopic;

 public:
	CSTopic(const Anope::string &modname, const Anope::string &creator) : Module(modname, creator, VENDOR)
		, commandcstopic(this)
		, commandcssetkeeptopic(this)
		, topiclock(this, "TOPICLOCK")
		, keeptopic(this, "KEEPTOPIC")
	{

	}

	void OnChannelSync(Channel *c) override
	{
		if (c->ci)
		{
			/* Update channel topic */
			if ((topiclock.HasExt(c->ci) || keeptopic.HasExt(c->ci)) && c->ci->GetLastTopic() != c->topic)
			{
				c->ChangeTopic(!c->ci->GetLastTopicSetter().empty() ? c->ci->GetLastTopicSetter() : c->ci->WhoSends()->nick, c->ci->GetLastTopic(), c->ci->GetLastTopicTime() ? c->ci->GetLastTopicTime() : Anope::CurTime);
			}
		}
	}

	void OnTopicUpdated(Channel *c, const Anope::string &user, const Anope::string &topic) override
	{
		if (!c->ci)
			return;

		/* We only compare the topics here, not the time or setter. This is because some (old) IRCds do not
		 * allow us to set the topic as someone else, meaning we have to bump the TS and change the setter to us.
		 * This desyncs what is really set with what we have stored, and we end up resetting the topic often when
		 * it is not required
		 */
		if (topiclock.HasExt(c->ci) && c->ci->GetLastTopic() != c->topic)
		{
			c->ChangeTopic(c->ci->GetLastTopicSetter(), c->ci->GetLastTopic(), c->ci->GetLastTopicTime());
		}
		else
		{
			c->ci->SetLastTopic(c->topic);
			c->ci->SetLastTopicSetter(c->topic_setter);
			c->ci->SetLastTopicTime(c->topic_ts);
		}
	}

	void OnChanInfo(CommandSource &source, ChanServ::Channel *ci, InfoFormatter &info, bool show_all) override
	{
		if (keeptopic.HasExt(ci))
			info.AddOption(_("Topic retention"));
		if (topiclock.HasExt(ci))
			info.AddOption(_("Topic lock"));

		ModeLock *secret = mlocks ? mlocks->GetMLock(ci, "SECRET") : nullptr;
		if (!ci->GetLastTopic().empty() && (show_all || ((!secret || secret->GetSet() == false) && (!ci->c || !ci->c->HasMode("SECRET")))))
		{
			info[_("Last topic")] = ci->GetLastTopic();
			info[_("Topic set by")] = ci->GetLastTopicSetter();
		}
	}
};

MODULE_INIT(CSTopic)<|MERGE_RESOLUTION|>--- conflicted
+++ resolved
@@ -115,11 +115,7 @@
 		source.Reply(_("Topic lock option for \002{0}\002 is now \002off\002."), ci->GetName());
 	}
 
-<<<<<<< HEAD
-	void Set(CommandSource &source, ChanServ::Channel *ci, const std::vector<Anope::string> &params)
-=======
-	void Set(CommandSource &source, ChannelInfo *ci, const Anope::string &topic)
->>>>>>> c46ec39e
+	void Set(CommandSource &source, ChanServ::Channel *ci, const Anope::string &topic)
 	{
 		bool has_topiclock = topiclock->HasExt(ci);
 		topiclock->Unset(ci);
@@ -144,16 +140,7 @@
 		else
 			new_topic = topic;
 
-<<<<<<< HEAD
-		std::vector<Anope::string> new_params;
-		new_params.push_back("SET");
-		new_params.push_back(ci->GetName());
-		new_params.push_back(new_topic);
-
-		this->Set(source, ci, new_params);
-=======
 		this->Set(source, ci, new_topic);
->>>>>>> c46ec39e
 	}
 
  public:
@@ -181,13 +168,7 @@
 		else if (subcmd.equals_ci("UNLOCK"))
 			this->Unlock(source, ci, params);
 		else if (!ci->c)
-<<<<<<< HEAD
 			source.Reply(_("Channel \002{0}\002 doesn't exist."), ci->GetName());
-		else if (subcmd.equals_ci("SET"))
-			this->Set(source, ci, params);
-=======
-			source.Reply(CHAN_X_NOT_IN_USE, ci->name.c_str());
->>>>>>> c46ec39e
 		else if (subcmd.equals_ci("APPEND") && params.size() > 2)
 			this->Append(source, ci, params);
 		else
