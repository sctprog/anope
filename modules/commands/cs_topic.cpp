--- conflicted
+++ resolved
@@ -190,28 +190,15 @@
 
 	bool OnHelp(CommandSource &source, const Anope::string &subcommand) override
 	{
-<<<<<<< HEAD
 		source.Reply(_("Allows manipulating the topic of the specified channel."
 		               " The \002SET\002 command changes the topic of the channel to the given topic or unsets the topic if no topic is given."
 		               " The \002APPEND\002 command appends the given topic to the existing topic.\n"
 		               "\n"
 		               "\002LOCK\002 and \002UNLOCK\002 may be used to enable and disable topic lock."
-		               " When topic lock is set, the channel topic will be unchangeable except via this command.\n"
+		               " When topic lock is set, the channel topic will be unchangeable by users who do not have the \002TOPIC\002 privilege.\n"
 		               "\n"
 		               "Use of this command requires the \002{0}\002 privilege on \037channel\037."),
 		               "TOPIC");
-=======
-		this->SendSyntax(source);
-		source.Reply(" ");
-		source.Reply(_("Allows manipulating the topic of the specified channel.\n"
-				"The \002SET\002 command changes the topic of the channel to the given topic\n"
-				"or unsets the topic if no topic is given. The \002APPEND\002 command appends\n"
-				"the given topic to the existing topic.\n"
-				" \n"
-				"\002LOCK\002 and \002UNLOCK\002 may be used to enable and disable topic lock. When\n"
-				"topic lock is set, the channel topic will be unchangeable by users who do not have\n"
-				"the \002TOPIC\002 privilege."));
->>>>>>> 830361e9
 		return true;
 	}
 };
@@ -248,11 +235,7 @@
 		}
 	}
 
-<<<<<<< HEAD
-	void OnTopicUpdated(Channel *c, const Anope::string &user, const Anope::string &topic) override
-=======
-	void OnTopicUpdated(User *source, Channel *c, const Anope::string &user, const Anope::string &topic) anope_override
->>>>>>> 830361e9
+	void OnTopicUpdated(User *source, Channel *c, const Anope::string &user, const Anope::string &topic) override
 	{
 		if (!c->ci)
 			return;
@@ -262,11 +245,7 @@
 		 * This desyncs what is really set with what we have stored, and we end up resetting the topic often when
 		 * it is not required
 		 */
-<<<<<<< HEAD
-		if (topiclock.HasExt(c->ci) && c->ci->GetLastTopic() != c->topic)
-=======
-		if (topiclock.HasExt(c->ci) && c->ci->last_topic != c->topic && (!source || !c->ci->AccessFor(source).HasPriv("TOPIC")))
->>>>>>> 830361e9
+		if (topiclock.HasExt(c->ci) && c->ci->GetLastTopic() != c->topic && (!source || !c->ci->AccessFor(source).HasPriv("TOPIC")))
 		{
 			c->ChangeTopic(c->ci->GetLastTopicSetter(), c->ci->GetLastTopic(), c->ci->GetLastTopicTime());
 		}
