/* MemoServ core functions
 *
 * (C) 2003-2014 Anope Team
 * Contact us at team@anope.org
 *
 * Please read COPYING and README for further details.
 *
 * Based on the original code of Epona by Lara.
 * Based on the original code of Services by Andy Church.
 */

#include "module.h"
#include "modules/memoserv.h"

class CommandMSSend : public Command
{
 public:
	CommandMSSend(Module *creator) : Command(creator, "memoserv/send", 2, 2)
	{
		this->SetDesc(_("Send a memo to a nick or channel"));
		this->SetSyntax(_("{\037user\037 | \037channel\037} \037memo-text\037"));
	}

	void Execute(CommandSource &source, const std::vector<Anope::string> &params) override
	{
		if (!MemoServ::service)
			return;

		const Anope::string &nick = params[0];
		const Anope::string &text = params[1];

		if (Anope::ReadOnly && !source.IsOper())
		{
			source.Reply(_("Sorry, memo sending is temporarily disabled."));
			return;
		}

<<<<<<< HEAD
		MemoServ::MemoServService::MemoResult result = MemoServ::service->Send(source.GetNick(), nick, text);
		if (result == MemoServ::MemoServService::MEMO_SUCCESS)
			source.Reply(_("\002{0}\002 isn't registered."), nick);
		else if (result == MemoServ::MemoServService::MEMO_INVALID_TARGET)
=======
		if (source.GetAccount()->HasExt("UNCONFIRMED"))
		{
			source.Reply(_("You must confirm your account before you may send a memo."));
			return;
		}

		MemoServService::MemoResult result = memoserv->Send(source.GetNick(), nick, text);
		if (result == MemoServService::MEMO_SUCCESS)
		{
			source.Reply(_("Memo sent to \002%s\002."), nick.c_str());
			Log(LOG_COMMAND, source, this) << "to send a memo to " << nick;
		}
		else if (result == MemoServService::MEMO_INVALID_TARGET)
>>>>>>> c46ec39e
			source.Reply(_("\002%s\002 is not a registered unforbidden nick or channel."), nick.c_str());
		else if (result == MemoServ::MemoServService::MEMO_TOO_FAST)
			source.Reply(_("Please wait \002{0}\002 seconds before using the \002{1}\002 command again."), Config->GetModule("memoserv")->Get<time_t>("senddelay"), source.command);
		else if (result == MemoServ::MemoServService::MEMO_TARGET_FULL)
			source.Reply(_("Sorry, \002{0}\002 currently has too many memos and cannot receive more."), nick);
	}

	bool OnHelp(CommandSource &source, const Anope::string &subcommand) override
	{
		source.Reply(_("Sends the named \037user\037 or \037channel\037 a memo containing \037memo-text\037."
		               " The recipient will receive a notice that they have a new memo."
		               " The target user or channel must be registered."));
		return true;
	}
};

class MSSend : public Module
{
	CommandMSSend commandmssend;

 public:
	MSSend(const Anope::string &modname, const Anope::string &creator) : Module(modname, creator, VENDOR)
		, commandmssend(this)
	{

		if (!MemoServ::service)
			throw ModuleException("No MemoServ!");
	}
};

MODULE_INIT(MSSend)<|MERGE_RESOLUTION|>--- conflicted
+++ resolved
@@ -35,27 +35,20 @@
 			return;
 		}
 
-<<<<<<< HEAD
-		MemoServ::MemoServService::MemoResult result = MemoServ::service->Send(source.GetNick(), nick, text);
-		if (result == MemoServ::MemoServService::MEMO_SUCCESS)
-			source.Reply(_("\002{0}\002 isn't registered."), nick);
-		else if (result == MemoServ::MemoServService::MEMO_INVALID_TARGET)
-=======
-		if (source.GetAccount()->HasExt("UNCONFIRMED"))
+		if (source.GetAccount()->HasFieldS("UNCONFIRMED"))
 		{
 			source.Reply(_("You must confirm your account before you may send a memo."));
 			return;
 		}
 
-		MemoServService::MemoResult result = memoserv->Send(source.GetNick(), nick, text);
-		if (result == MemoServService::MEMO_SUCCESS)
+		MemoServ::MemoServService::MemoResult result = MemoServ::service->Send(source.GetNick(), nick, text);
+		if (result == MemoServ::MemoServService::MEMO_SUCCESS)
 		{
 			source.Reply(_("Memo sent to \002%s\002."), nick.c_str());
 			Log(LOG_COMMAND, source, this) << "to send a memo to " << nick;
 		}
-		else if (result == MemoServService::MEMO_INVALID_TARGET)
->>>>>>> c46ec39e
-			source.Reply(_("\002%s\002 is not a registered unforbidden nick or channel."), nick.c_str());
+		else if (result == MemoServ::MemoServService::MEMO_INVALID_TARGET)
+			source.Reply(_("\002{0}\002 is not a registered unforbidden nick or channel."), nick);
 		else if (result == MemoServ::MemoServService::MEMO_TOO_FAST)
 			source.Reply(_("Please wait \002{0}\002 seconds before using the \002{1}\002 command again."), Config->GetModule("memoserv")->Get<time_t>("senddelay"), source.command);
 		else if (result == MemoServ::MemoServService::MEMO_TARGET_FULL)
