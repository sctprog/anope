--- conflicted
+++ resolved
@@ -95,15 +95,10 @@
 			if (IRCD->CanSVSNick)
 			{
 				/* If we can svsnick then release our hold and svsnick the user using the command */
-<<<<<<< HEAD
-				NickServ::service->Release(na);
+				if (NickServ::service)
+					NickServ::service->Release(na);
 				IRCD->SendForceNickChange(source.GetUser(), user, Anope::CurTime);
-=======
-				if (nickserv)
-					nickserv->Release(na);
-				IRCD->SendForceNickChange(source.GetUser(), GetAccount(), Anope::CurTime);
-				source.Reply(_("You have regained control of \002%s\002 and are now identified as \002%s\002."), GetAccount().c_str(), na->nc->display.c_str());
->>>>>>> c46ec39e
+				source.Reply(_("You have regained control of \002%s\002 and are now identified as \002%s\002."), user, na->GetAccount()->GetDisplay().c_str());
 			}
 			else
 				source.Reply(_("The user with your nick has been removed. Use this command again to release services's hold on your nick."));
