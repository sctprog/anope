--- conflicted
+++ resolved
@@ -186,7 +186,7 @@
 			{
 				if ((!highest || *a >= *highest) && !access.founder && !source.HasPriv("chanserv/access/modify"))
 				{
-					source.Reply(_("Access denied. You do not have enough privileges on \002{0}\002 to lower the access of \002{1}\002."), ci->name, a->mask);
+					source.Reply(_("Access denied. You do not have enough privileges on \002{0}\002 to lower the access of \002{1}\002."), ci->name, a->Mask());
 					return;
 				}
 
@@ -215,13 +215,8 @@
 
 		Log(override ? LOG_OVERRIDE : LOG_COMMAND, source, this, ci) << "to add " << mask;
 
-<<<<<<< HEAD
 		Event::OnAccessAdd(&Event::AccessAdd::OnAccessAdd, ci, source, acc);
-		source.Reply(_("\002%s\002 added to %s %s list."), acc->mask.c_str(), ci->name.c_str(), source.command.c_str());
-=======
-		FOREACH_MOD(OnAccessAdd, (ci, source, acc));
-		source.Reply(_("\002%s\002 added to %s %s list."), acc->Mask().c_str(), ci->name.c_str(), source.command.c_str());
->>>>>>> 9a947fa4
+		source.Reply(_("\002%s\002 added to %s %s list."), acc->Mask(), ci->name.c_str(), source.command.c_str());
 	}
 
 	void DoDel(CommandSource &source, ChanServ::Channel *ci, const std::vector<Anope::string> &params)
@@ -611,49 +606,6 @@
 				}
 			}
 		}
-<<<<<<< HEAD
-=======
-		if (!buf.empty())
-		{
-			source.Reply("  %s\n", buf.substr(2).c_str());
-			buf.clear();
-		}
-
-		source.Reply(_(" \n"
-				"The \002%s ADD\002 command adds the given nickname to the\n"
-				"%s list.\n"
-				" \n"
-				"The \002%s DEL\002 command removes the given nick from the\n"
-				"%s list. If a list of entry numbers is given, those\n"
-				"entries are deleted. (See the example for LIST below.)\n"
-				" \n"
-				"The \002%s LIST\002 command displays the %s list. If\n"
-				"a wildcard mask is given, only those entries matching the\n"
-				"mask are displayed. If a list of entry numbers is given,\n"
-				"only those entries are shown; for example:\n"
-				"   \002%s #channel LIST 2-5,7-9\002\n"
-				"      Lists %s entries numbered 2 through 5 and\n"
-				"      7 through 9.\n"
-				"      \n"
-				"The \002%s CLEAR\002 command clears all entries of the\n"
-				"%s list."), cmd.c_str(), cmd.c_str(), cmd.c_str(), cmd.c_str(),
-				cmd.c_str(), cmd.c_str(), cmd.c_str(), cmd.c_str(), cmd.c_str(), cmd.c_str());
-		BotInfo *access_bi, *flags_bi;
-		Anope::string access_cmd, flags_cmd;
-		Command::FindCommandFromService("chanserv/access", access_bi, access_cmd);
-		Command::FindCommandFromService("chanserv/flags", flags_bi, access_cmd);
-		if (!access_cmd.empty() || !flags_cmd.empty())
-		{
-			source.Reply(_("Alternative methods of modifying channel access lists are\n"
-					"available. "));
-			if (!access_cmd.empty())
-				source.Reply(_("See \002%s%s HELP %s\002 for more information\n"
-						"about the access list."), Config->StrictPrivmsg.c_str(), access_bi->nick.c_str(), access_cmd.c_str());
-			if (!flags_cmd.empty())
-				source.Reply(_("See \002%s%s HELP %s\002 for more information\n"
-						"about the flags system."), Config->StrictPrivmsg.c_str(), flags_bi->nick.c_str(), flags_cmd.c_str());
-		}
->>>>>>> 9a947fa4
 		return true;
 	}
 };
