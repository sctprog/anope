--- conflicted
+++ resolved
@@ -10,12 +10,9 @@
  */
 
 #include "module.h"
-<<<<<<< HEAD
 #include "modules/cs_info.h"
 #include "modules/cs_set.h"
-=======
 #include "modules/cs_mode.h"
->>>>>>> 9a947fa4
 
 class CommandCSList : public Command
 {
