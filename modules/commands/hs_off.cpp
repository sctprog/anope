--- conflicted
+++ resolved
@@ -27,18 +27,11 @@
 
 		if (!na || !na->HasVhost() || na->GetAccount() != source.GetAccount())
 		{
-<<<<<<< HEAD
 			source.Reply(_("There is no vhost assigned to this nickname."));
 			return;
-=======
-			u->vhost.clear();
-			IRCD->SendVhostDel(u);
-			u->UpdateHost();
-			Log(LOG_COMMAND, source, this) << "to disable their vhost";
-			source.Reply(_("Your vhost was removed and the normal cloaking restored."));
->>>>>>> 830361e9
 		}
 
+		u->vhost.clear();
 		IRCD->SendVhostDel(u);
 		Log(LOG_COMMAND, source, this) << "to disable their vhost";
 		source.Reply(_("Your vhost was removed and the normal cloaking restored."));
