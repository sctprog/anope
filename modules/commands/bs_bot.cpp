/* BotServ core functions
 *
 * (C) 2003-2014 Anope Team
 * Contact us at team@anope.org
 *
 * Please read COPYING and README for further details.
 *
 * Based on the original code of Epona by Lara.
 * Based on the original code of Services by Andy Church.
 */

#include "module.h"
#include "modules/bs_bot.h"

class CommandBSBot : public Command
{
	EventHandlers<Event::BotCreate> OnBotCreate;
	EventHandlers<Event::BotChange> OnBotChange;
	EventHandlers<Event::BotDelete> OnBotDelete;

	void DoAdd(CommandSource &source, const std::vector<Anope::string> &params)
	{
		const Anope::string &nick = params[1];
		const Anope::string &user = params[2];
		const Anope::string &host = params[3];
		const Anope::string &real = params[4];

		if (BotInfo::Find(nick, true))
		{
			source.Reply(_("Bot \002{0}\002 already exists."), nick);
			return;
		}

		Configuration::Block *networkinfo = Config->GetBlock("networkinfo");

		if (nick.length() > networkinfo->Get<unsigned>("nicklen"))
		{
			source.Reply(_("Bot nicks may only be \002{0}\002 characters long."), networkinfo->Get<unsigned>("nicklen"));
			return;
		}

		if (user.length() > networkinfo->Get<unsigned>("userlen"))
		{
			source.Reply(_("Bot idents may only be \002{0}\002 characters long."), networkinfo->Get<unsigned>("userlen"));
			return;
		}

		if (host.length() > networkinfo->Get<unsigned>("hostlen"))
		{
			source.Reply(_("Bot hosts may only be \002{0}\002 characters long."), networkinfo->Get<unsigned>("hostlen"));
			return;
		}

		if (!IRCD->IsNickValid(nick))
		{
			source.Reply(_("Bot nicks may only contain valid nick characters."));
			return;
		}

		if (!IRCD->IsIdentValid(user))
		{
			source.Reply(_("Bot idents may only contain valid ident characters."));
			return;
		}

		if (!IRCD->IsHostValid(host))
		{
			source.Reply(_("Bot hosts may only contain valid host characters."));
			return;
		}

		/* We check whether the nick is registered, and inform the user
		* if so. You need to drop the nick manually before you can use
		* it as a bot nick from now on -GD
		*/
		NickServ::Nick *na = NickServ::FindNick(nick);
		if (na)
		{
			source.Reply(_("Nickname \002{0}\002 is already registered!"), na->nick);
			return;
		}

		User *targ = User::Find(nick, true);
		if (targ)
			targ->Kill(Me, "Nickname is reserved for services");

		BotInfo *bi = new BotInfo(nick, user, host, real);

		Log(LOG_ADMIN, source, this) << "ADD " << bi->GetMask() << " " << bi->realname;

		source.Reply(_("\002{0}!{1}@{2}\002 (\002{3}\002) added to the bot list."), bi->nick, bi->GetIdent(), bi->host, bi->realname);

		this->OnBotCreate(&Event::BotCreate::OnBotCreate, bi);
	}

	void DoChange(CommandSource &source, const std::vector<Anope::string> &params)
	{
		const Anope::string &oldnick = params[1];
		const Anope::string &nick = params.size() > 2 ? params[2] : "";
		const Anope::string &user = params.size() > 3 ? params[3] : "";
		const Anope::string &host = params.size() > 4 ? params[4] : "";
		const Anope::string &real = params.size() > 5 ? params[5] : "";

		if (oldnick.empty() || nick.empty())
		{
			this->OnSyntaxError(source, "CHANGE");
			return;
		}

		BotInfo *bi = BotInfo::Find(oldnick, true);
		if (!bi)
		{
			source.Reply(_("Bot \002{0}\002 does not exist."), oldnick);
			return;
		}

		if (bi->conf)
		{
			source.Reply(_("Bot \002{0}\002 is not changeable because it is configured in services configuration."), bi->nick.c_str());
			return;
		}

		Configuration::Block *networkinfo = Config->GetBlock("networkinfo");

		if (nick.length() > networkinfo->Get<unsigned>("nicklen"))
		{
			source.Reply(_("Bot nicknames may only be \002{0}\002 characters long."), networkinfo->Get<unsigned>("nicklen"));
			return;
		}

		if (user.length() > networkinfo->Get<unsigned>("userlen"))
		{
			source.Reply(_("Bot usernames may only be \002{0}\002 characters long."), networkinfo->Get<unsigned>("userlen"));
			return;
		}

		if (host.length() > networkinfo->Get<unsigned>("hostlen"))
		{
			source.Reply(_("Bot hostnames may only be \002{0}\002 characters long."), networkinfo->Get<unsigned>("hostlen"));
			return;
		}

		/* Checks whether there *are* changes.
		* Case sensitive because we may want to change just the case.
		* And we must finally check that the nick is not already
		* taken by another bot.
		*/
		if (nick.equals_cs(bi->nick)
			&& (user.empty() || user.equals_cs(bi->GetIdent()))
			&& (host.empty() || host.equals_cs(bi->host))
			&& (real.empty() || real.equals_cs(bi->realname)))
		{
			source.Reply(_("There is no difference between the current settings and the new settings."));
			return;
		}

		if (!IRCD->IsNickValid(nick))
		{
			source.Reply(_("Bot nicknames may only contain valid nickname characters."));
			return;
		}

		if (!user.empty() && !IRCD->IsIdentValid(user))
		{
			source.Reply(_("Bot uesrnames may only contain valid username characters."));
			return;
		}

		if (!host.empty() && !IRCD->IsHostValid(host))
		{
			source.Reply(_("Bot hostnames may only contain valid hostname characters."));
			return;
		}

		BotInfo *newbi = BotInfo::Find(nick, true);
		if (newbi && bi != newbi)
		{
			source.Reply(_("Bot \002{0}\002 already exists."), newbi->nick);
			return;
		}

		if (!nick.equals_ci(bi->nick))
		{
			/* We check whether the nick is registered, and inform the user
			* if so. You need to drop the nick manually before you can use
			* it as a bot nick from now on -GD
			*/
			NickServ::Nick *na = NickServ::FindNick(nick);
			if (na)
			{
				source.Reply(_("Nickname \002{0}\002 is already registered."), na->nick);
				return;
			}

			/* The new nick is really different, so we remove the Q line for the old nick. */
			XLine x_del(bi->nick);
			IRCD->SendSQLineDel(&x_del);

			/* Add a Q line for the new nick */
			XLine x(nick, "Reserved for services");
			IRCD->SendSQLine(NULL, &x);
		}

		if (!user.empty())
		{
			IRCD->SendQuit(bi, "Quit: Be right back");
			bi->introduced = false;
		}
		else
			IRCD->SendNickChange(bi, nick);

		if (!nick.equals_cs(bi->nick))
			bi->SetNewNick(nick);

		if (!user.equals_cs(bi->GetIdent()))
			bi->SetIdent(user);
		if (!host.equals_cs(bi->host))
			bi->host = host;
		if (real.equals_cs(bi->realname))
			bi->realname = real;

		if (!user.empty())
<<<<<<< HEAD
		{
			IRCD->SendClientIntroduction(bi);
			unsigned minusers = Config->GetBlock("botserv")->Get<unsigned>("minusers");
			const std::set<ChanServ::Channel *> &channels = bi->GetChannels();
			for (std::set<ChanServ::Channel *>::const_iterator it = channels.begin(), it_end = channels.end(); it != it_end; ++it)
			{
				const ChanServ::Channel *ci = *it;

				if (ci->c && ci->c->users.size() >= minusers)
					bi->Join(ci->c);
			}
		}
=======
			bi->OnKill();
>>>>>>> 9a947fa4

		source.Reply(_("Bot \002{0}\002 has been changed to \002{1}!{2}@{3}\002 (\002{4}\002)."), oldnick, bi->nick, bi->GetIdent(), bi->host, bi->realname);
		Log(LOG_ADMIN, source, this) << "CHANGE " << oldnick << " to " << bi->GetMask() << " " << bi->realname;

		this->OnBotChange(&Event::BotChange::OnBotChange, bi);
	}

	void DoDel(CommandSource &source, const std::vector<Anope::string> &params)
	{
		const Anope::string &nick = params[1];

		if (nick.empty())
		{
			this->OnSyntaxError(source, "DEL");
			return;
		}

		BotInfo *bi = BotInfo::Find(nick, true);
		if (!bi)
		{
			source.Reply(_("Bot \002{0}\002 does not exist."), nick);
			return;
		}

		if (bi->conf)
		{
			source.Reply(_("Bot \002{0}\002 is can not be deleted because it is configured in services configuration."), bi->nick);
			return;
		}

		this->OnBotDelete(&Event::BotDelete::OnBotDelete, bi);

		Log(LOG_ADMIN, source, this) << "DEL " << bi->nick;

		source.Reply(_("Bot \002{0}\002 has been deleted."), bi->nick);
		delete bi;
	}

 public:
	CommandBSBot(Module *creator) : Command(creator, "botserv/bot", 1, 6), OnBotCreate(creator, "OnBotCreate"), OnBotChange(creator, "OnBotChange"), OnBotDelete(creator, "OnBotDelete")
	{
		this->SetDesc(_("Maintains network bot list"));
		this->SetSyntax(_("\002ADD \037nicknae\037 \037username\037 \037hostname\037 \037realname\037\002"));
		this->SetSyntax(_("\002CHANGE \037oldnickname\037 \037newnickname\037 [\037username\037 [\037hostname\037 [\037realname\037]]]\002"));
		this->SetSyntax(_("\002DEL \037nickname\037\002"));
	}

	void Execute(CommandSource &source, const std::vector<Anope::string> &params) override
	{
		const Anope::string &cmd = params[0];

		if (Anope::ReadOnly)
			source.Reply(_("Services are in read-only mode. Any changes made may not persist."));

		if (cmd.equals_ci("ADD"))
		{
			if (!source.HasCommand("botserv/bot/add"))
			{
				source.Reply(_("Access denied. You do not have access to the operator command \002{0}\002."), "botserv/bot/add");
				return;
			}

			// ADD nick user host real - 5
			if (params.size() < 5)
			{
				this->OnSyntaxError(source, "ADD");
				return;
			}

			std::vector<Anope::string> tempparams = params;
			// ADD takes less params than CHANGE, so we need to take 6 if given and append it with a space to 5.
			if (tempparams.size() >= 6)
				tempparams[4] = tempparams[4] + " " + tempparams[5];

			this->DoAdd(source, tempparams);
		}
		else if (cmd.equals_ci("CHANGE"))
		{
			// CHANGE oldn newn user host real - 6
			// but only oldn and newn are required
			if (!source.HasCommand("botserv/bot/change"))
			{
				source.Reply(_("Access denied. You do not have access to the operator command \002{0}\002."), "botserv/bot/change");
				return;
			}

			if (params.size() < 3)
			{
				this->OnSyntaxError(source, "CHANGE");
				return;
			}

			this->DoChange(source, params);
		}
		else if (cmd.equals_ci("DEL"))
		{
			// DEL nick
			if (!source.HasCommand("botserv/bot/del"))
			{
				source.Reply(_("Access denied. You do not have access to the operator command \002{0}\002."), "botserv/bot/del");
				return;
			}

			if (params.size() < 1)
			{
				this->OnSyntaxError(source, "DEL");
				return;
			}

			this->DoDel(source, params);
		}
		else
			this->OnSyntaxError(source, "");
	}

	bool OnHelp(CommandSource &source, const Anope::string &subcommand) override
	{
		if (subcommand.equals_ci("ADD"))
			source.Reply(_("\002{command} ADD\002 adds a bot with the given \037nickname\037, \037username\037, \037hostname\037 and \037realname\037."
			               " You can not create a bot with a nickname that is currently registered. If an unregistered user is currently using the nick, they will be killed.\n"
			               " Once a bot is created, users will be able to assign the bot to their channels. This command requires the opererator privilege for command \002{0}\002."
			               "\n"
			               "Example:\n"
			               "         {command} ADD Botox Botox services.anope.org Botox\n"
			               "         Adds a service bot with nickname \"Botox\", username \"Botox\", hostname \"services.anope.org\", and realname \"Botox\" to the bot list."),
			               "botserv/bot/add", "command"_kw = source.command);
		else if (subcommand.equals_ci("CHANGE"))
			source.Reply(_("\002{command} CHANGE\002 allows changing the \037nickname\037, \037username\037, \037hostname\037 and \037realname\037 of bot \037oldnickname\037."
			               " If a new username, hostname, or realname is specified, then the bot \037nickname\037 will quit and rejoin all of its channels using the new mask."
			               " Otherwise, the bot simply change nick to \037newnickname\037. All settings on the bot, such as channels and no-bot, are retained."
			               " This command requires the operator privilege for command \002{0}\002."
			               "\n"
			               "Example:\n"
			               "         {command} CHANGE Botox peer connection reset.by peer\n"
			               "          Renames the bot \"Botox\" to \"peer\" with the given username, hostname, and realname."),
			               "botserv/bot/change", "command"_kw = source.command);
		else if (subcommand.equals_ci("DEL"))
			source.Reply(_("\002{command} DEL\002 removes the bot \037nickname\037 from the bot list. The bot will quit from any channels it is in, and will not be replaced."
			               " This command requires the operator privilege for command \002{0}\002.\n"
			               "\n"
			               "Example:\n"
			               "         {command} DEL peer\n"
			               "         Removes the bot \"peer\" from the bot list."),
			               "botserv/bot/del", "command"_kw = source.command);
		else
		{
			source.Reply(_("Allows Services Operators to create, modify, and delete bots that users will be able to use on their channels."));

			CommandInfo *help = source.service->FindCommand("generic/help");
			if (help)
				source.Reply(_("\n"
			                       "The \002ADD\002 command adds a bot with the given \037nickname\037, \037username\037, \037hostname\037 and \037realname\037 to the bot list.\n"
			                       "\002{msg}{service} {help} {command} ADD\002 for more information.\n"
			                       "\n"
			                       "The \002CHANGE\002 command allows changing the \037nickname\037, \037username\037, \037hostname\037 and \037realname\037 of bot \037oldnickname\037.\n"
			                       "\002{msg}{service} {help} {command} CHANGE\002 for more information.\n"
			                       "\n"
			                       "The \002{command} DEL\002 removes the bot \037nickname\037 from the bot list.\n"
			                       "\002{msg}{service} {help} {command} DEL\002 for more information."),
			                       "msg"_kw = Config->StrictPrivmsg, "help"_kw = help->cname, "command"_kw = source.command);
		}
		return true;
	}
};

class BSBot : public Module
{
	CommandBSBot commandbsbot;

 public:
	BSBot(const Anope::string &modname, const Anope::string &creator) : Module(modname, creator, VENDOR)
		, commandbsbot(this)
	{

	}
};

MODULE_INIT(BSBot)<|MERGE_RESOLUTION|>--- conflicted
+++ resolved
@@ -220,22 +220,7 @@
 			bi->realname = real;
 
 		if (!user.empty())
-<<<<<<< HEAD
-		{
-			IRCD->SendClientIntroduction(bi);
-			unsigned minusers = Config->GetBlock("botserv")->Get<unsigned>("minusers");
-			const std::set<ChanServ::Channel *> &channels = bi->GetChannels();
-			for (std::set<ChanServ::Channel *>::const_iterator it = channels.begin(), it_end = channels.end(); it != it_end; ++it)
-			{
-				const ChanServ::Channel *ci = *it;
-
-				if (ci->c && ci->c->users.size() >= minusers)
-					bi->Join(ci->c);
-			}
-		}
-=======
 			bi->OnKill();
->>>>>>> 9a947fa4
 
 		source.Reply(_("Bot \002{0}\002 has been changed to \002{1}!{2}@{3}\002 (\002{4}\002)."), oldnick, bi->nick, bi->GetIdent(), bi->host, bi->realname);
 		Log(LOG_ADMIN, source, this) << "CHANGE " << oldnick << " to " << bi->GetMask() << " " << bi->realname;
