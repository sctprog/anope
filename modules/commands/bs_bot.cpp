--- conflicted
+++ resolved
@@ -80,22 +80,14 @@
 			return;
 		}
 
-<<<<<<< HEAD
 		User *targ = User::Find(nick, true);
 		if (targ)
-			targ->Kill(Me, "Nickname is reserved for services");
+		{
+			source.Reply(_("\002{0}\002 is currently in use."), targ->nick);
+			return;
+		}
 
 		ServiceBot *bi = new ServiceBot(nick, user, host, real);
-=======
-		User *u = User::Find(nick, true);
-		if (u)
-		{
-			source.Reply(_("Nick \002%s\002 is currently in use."), u->nick.c_str());
-			return;
-		}
-
-		BotInfo *bi = new BotInfo(nick, user, host, real);
->>>>>>> 830361e9
 
 		Log(LOG_ADMIN, source, this) << "ADD " << bi->GetMask() << " " << bi->realname;
 
@@ -183,27 +175,18 @@
 			return;
 		}
 
-<<<<<<< HEAD
 		ServiceBot *newbi = ServiceBot::Find(nick, true);
 		if (newbi && bi != newbi)
 		{
 			source.Reply(_("Bot \002{0}\002 already exists."), newbi->nick);
 			return;
-=======
-		if (!nick.equals_ci(bi->nick))
-		{
-			if (BotInfo::Find(nick, true))
-			{
-				source.Reply(_("Bot \002%s\002 already exists."), nick.c_str());
-				return;
-			}
-
-			if (User::Find(nick, true))
-			{
-				source.Reply(_("Nick \002%s\002 is currently in use."), nick.c_str());
-				return;
-			}
->>>>>>> 830361e9
+		}
+
+		User *target = User::Find(nick, true);
+		if (target)
+		{
+			source.Reply(_("\002{0}\002 is currently in use."), target->nick);
+			return;
 		}
 
 		if (!nick.equals_ci(bi->nick))
