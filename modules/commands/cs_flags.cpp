/* ChanServ core functions
 *
 * (C) 2003-2014 Anope Team
 * Contact us at team@anope.org
 *
 * Please read COPYING and README for further details.
 *
 * Based on the original code of Epona by Lara.
 * Based on the original code of Services by Andy Church.
 */

#include "module.h"
#include "modules/cs_access.h"

static std::map<Anope::string, char> defaultFlags;

class FlagsChanAccess : public ChanServ::ChanAccess
{
 public:
	FlagsChanAccess(Serialize::TypeBase *type) : ChanServ::ChanAccess(type) { }
	FlagsChanAccess(Serialize::TypeBase *type, Serialize::ID id) : ChanServ::ChanAccess(type, id) { }

	Anope::string GetFlags();
	void SetFlags(const Anope::string &);

	bool HasPriv(const Anope::string &priv) override
	{
		std::map<Anope::string, char>::iterator it = defaultFlags.find(priv);
		return it != defaultFlags.end() && GetFlags().find(it->second) != Anope::string::npos;
	}

	Anope::string AccessSerialize()
	{
		return GetFlags();
	}

	void AccessUnserialize(const Anope::string &data) override
	{
		SetFlags(data);
	}

	static Anope::string DetermineFlags(ChanServ::ChanAccess *access)
	{
		if (access->GetSerializableType()->GetName() != "FlagsChanAccess")
			return access->AccessSerialize();

		std::set<char> buffer;

		for (std::map<Anope::string, char>::iterator it = defaultFlags.begin(), it_end = defaultFlags.end(); it != it_end; ++it)
			if (access->HasPriv(it->first))
				buffer.insert(it->second);

		if (buffer.empty())
			return "(none)";
		else
			return Anope::string(buffer.begin(), buffer.end());
	}
};

class FlagsChanAccessType : public Serialize::Type<FlagsChanAccess, ChanServ::ChanAccessType>
{
 public:
	Serialize::Field<FlagsChanAccess, Anope::string> flags;
	//Serialize::Field<FlagsChanAccess, std::set<char>>> flags; XXX?

	FlagsChanAccessType(Module *me) : Serialize::Type<FlagsChanAccess, ChanAccessType>(me, "FlagsChanAccess")
		, flags(this, "flags")
	{
		SetParent(ChanServ::chanaccess);
	}
};

Anope::string FlagsChanAccess::GetFlags()
{
	return Get(&FlagsChanAccessType::flags);
}

void FlagsChanAccess::SetFlags(const Anope::string &i)
{
	Object::Set(&FlagsChanAccessType::flags, i);
}

class CommandCSFlags : public Command
{
<<<<<<< HEAD
	void DoModify(CommandSource &source, ChanServ::Channel *ci, const std::vector<Anope::string> &params)
=======
	void DoModify(CommandSource &source, ChannelInfo *ci, Anope::string mask, const Anope::string &flags)
>>>>>>> c46ec39e
	{
		if (flags.empty())
		{
			this->OnSyntaxError(source, "");
			return;
		}

<<<<<<< HEAD
		ChanServ::AccessGroup u_access = source.AccessFor(ci);
		ChanServ::ChanAccess *highest = u_access.Highest();

		NickServ::Nick *na = nullptr;
		ChanServ::Channel *targ_ci = nullptr;
=======
		AccessGroup u_access = source.AccessFor(ci);
		const ChanAccess *highest = u_access.Highest();
		const NickAlias *na = NULL;
>>>>>>> c46ec39e

		if (IRCD->IsChannelValid(mask))
		{
			if (Config->GetModule("chanserv")->Get<bool>("disallow_channel_access"))
			{
				source.Reply(_("Channels may not be on access lists."));
				return;
			}

			targ_ci = ChanServ::Find(mask);
			if (targ_ci == NULL)
			{
				source.Reply(_("Channel \002{0}\002 isn't registered."), mask);
				return;
			}
			else if (ci == targ_ci)
			{
				source.Reply(_("You can't add a channel to its own access list."));
				return;
			}

			mask = targ_ci->GetName();
		}
		else
		{
<<<<<<< HEAD
			na = NickServ::FindNick(mask);
=======
			na = NickAlias::Find(mask);
>>>>>>> c46ec39e
			if (!na && Config->GetModule("chanserv")->Get<bool>("disallow_hostmask_access"))
			{
				source.Reply(_("Masks and unregistered users may not be on access lists."));
				return;
			}
			else if (mask.find_first_of("!*@") == Anope::string::npos && !na)
			{
				User *targ = User::Find(mask, true);
				if (targ != NULL)
					mask = "*!*@" + targ->GetDisplayedHost();
				else
				{
					source.Reply(_("\002{0}\002 isn't registered."), mask);
					return;
				}
			}

			if (na)
				mask = na->nick;
		}

		ChanServ::ChanAccess *current = NULL;
		unsigned current_idx;
		std::set<char> current_flags;
		bool override = false;
		for (current_idx = ci->GetAccessCount(); current_idx > 0; --current_idx)
		{
<<<<<<< HEAD
			ChanServ::ChanAccess *access = ci->GetAccess(current_idx - 1);
			if (mask.equals_ci(access->Mask()))
=======
			ChanAccess *access = ci->GetAccess(current_idx - 1);
			if ((na && na->nc == access->GetAccount()) || mask.equals_ci(access->Mask()))
>>>>>>> c46ec39e
			{
				// Flags allows removing others that have the same access as you,
				// but no other access system does.
				if (highest && highest->GetSerializableType()->GetName() != "FlagsChanAccess" && !u_access.founder)
					// operator<= on the non-me entry!
					if (*highest <= *access)
					{
						if (source.HasPriv("chanserv/access/modify"))
							override = true;
						else
						{
							source.Reply(_("Access denied. You do not have enough privileges on \002{0}\002 to modify the access of \002{1}\002."), ci->GetName(), access->Mask());
							return;
						}
					}

				current = access;
				Anope::string cur_flags = FlagsChanAccess::DetermineFlags(access);
				for (unsigned j = cur_flags.length(); j > 0; --j)
					current_flags.insert(cur_flags[j - 1]);
				break;
			}
		}

		unsigned access_max = Config->GetModule("chanserv")->Get<unsigned>("accessmax", "1024");
		if (access_max && ci->GetDeepAccessCount() >= access_max)
		{
			source.Reply(_("Sorry, you can only have \002{0}\002 access entries on a channel, including access entries from other channels."), access_max);
			return;
		}

		ChanServ::Privilege *p = NULL;
		bool add = true;
		for (size_t i = 0; i < flags.length(); ++i)
		{
			char f = flags[i];
			switch (f)
			{
				case '+':
					add = true;
					break;
				case '-':
					add = false;
					break;
				case '*':
					for (std::map<Anope::string, char>::iterator it = defaultFlags.begin(), it_end = defaultFlags.end(); it != it_end; ++it)
					{
						bool has = current_flags.count(it->second);
						// If we are adding a flag they already have or removing one they don't have, don't bother
						if (add == has)
							continue;

						if (!u_access.HasPriv(it->first) && !u_access.founder)
						{
							if (source.HasPriv("chanserv/access/modify"))
								override = true;
							else
								continue;
						}

						if (add)
							current_flags.insert(it->second);
						else
							current_flags.erase(it->second);
					}
					break;
				default:
					p = ChanServ::service ? ChanServ::service->FindPrivilege(flags.substr(i)) : nullptr;
					if (p != NULL && defaultFlags[p->name])
					{
						f = defaultFlags[p->name];
						i = flags.length();
					}

					for (std::map<Anope::string, char>::iterator it = defaultFlags.begin(), it_end = defaultFlags.end(); it != it_end; ++it)
					{
						if (f != it->second)
							continue;
						else if (!u_access.HasPriv(it->first) && !u_access.founder)
						{
							if (source.HasPriv("chanserv/access/modify"))
								override = true;
							else
							{
<<<<<<< HEAD
								source.Reply(_("You can not set the \002{0}\002 flag."), f);
=======
								source.Reply(_("You cannot set the \002%c\002 flag."), f);
>>>>>>> c46ec39e
								break;
							}
						}
						if (add)
							current_flags.insert(f);
						else
							current_flags.erase(f);
						break;
					}
			}
		}
		if (current_flags.empty())
		{
			if (current != NULL)
			{
				Event::OnAccessDel(&Event::AccessDel::OnAccessDel, ci, source, current);
				delete current;
				Log(override ? LOG_OVERRIDE : LOG_COMMAND, source, this, ci) << "to delete " << mask;
				source.Reply(_("\002{0}\002 removed from the access list of \002{1}\002."), mask, ci->GetName());
			}
			else
			{
				source.Reply(_("\002{0}\002 not found on the access list of \002{1}\002."), mask, ci->GetName());
			}
			return;
		}

		FlagsChanAccess *access = anope_dynamic_static_cast<FlagsChanAccess *>(flagschanaccess.Create());
		if (na)
			access->SetObj(na->GetAccount());
		else if (targ_ci)
			access->SetObj(targ_ci);
		access->SetChannel(ci);
		access->SetMask(mask);
		access->SetCreator(source.GetNick());
		access->SetLastSeen(current ? current->GetLastSeen() : 0);
		access->SetCreated(Anope::CurTime);
		access->SetFlags(Anope::string(current_flags.begin(), current_flags.end()));

		if (current != NULL)
			delete current;

		Event::OnAccessAdd(&Event::AccessAdd::OnAccessAdd, ci, source, access);

		Log(override ? LOG_OVERRIDE : LOG_COMMAND, source, this, ci) << "to modify " << mask << "'s flags to " << access->AccessSerialize();
		if (p != NULL)
		{
			if (add)
				source.Reply(_("Privilege \002{0}\002 added to \002{1}\002 on \002{2}\002, new flags are +\002{3}\002"), p->name, access->Mask(), ci->GetName(), access->AccessSerialize());
			else
				source.Reply(_("Privilege \002{0}\002 removed from \002{1}\002 on \002{2}\002, new flags are +\002{3}\002"), p->name, access->Mask(), ci->GetName(), access->AccessSerialize());
		}
		else
			source.Reply(_("Flags for \002{0}\002 on \002{1}\002 set to +\002{2}\002"), access->Mask(), ci->GetName(), access->AccessSerialize());
	}

	void DoList(CommandSource &source, ChanServ::Channel *ci, const std::vector<Anope::string> &params)
	{
		const Anope::string &arg = params.size() > 2 ? params[2] : "";

		if (!ci->GetAccessCount())
		{
			source.Reply(_("The access list of \002{0}\002 is empty."), ci->GetName());
			return;
		}

		ListFormatter list(source.GetAccount());

		list.AddColumn(_("Number")).AddColumn(_("Mask")).AddColumn(_("Flags")).AddColumn(_("Creator")).AddColumn(_("Created"));

		unsigned count = 0;
		for (unsigned i = 0, end = ci->GetAccessCount(); i < end; ++i)
		{
			ChanServ::ChanAccess *access = ci->GetAccess(i);
			const Anope::string &flags = FlagsChanAccess::DetermineFlags(access);

			if (!arg.empty())
			{
				if (arg[0] == '+')
				{
					bool pass = true;
					for (size_t j = 1; j < arg.length(); ++j)
						if (flags.find(arg[j]) == Anope::string::npos)
							pass = false;
					if (pass == false)
						continue;
				}
				else if (!Anope::Match(access->Mask(), arg))
					continue;
			}

			ListFormatter::ListEntry entry;
			++count;
			entry["Number"] = stringify(i + 1);
			entry["Mask"] = access->Mask();
			entry["Flags"] = flags;
			entry["Creator"] = access->GetCreator();
			entry["Created"] = Anope::strftime(access->GetCreated(), source.nc, true);
			list.AddEntry(entry);
		}

		if (list.IsEmpty())
			source.Reply(_("No matching entries on the access list of \002{0}\002."), ci->GetName());
		else
		{
			std::vector<Anope::string> replies;
			list.Process(replies);

			source.Reply(_("Flags list for \002{0}\002:"), ci->GetName());
			for (unsigned i = 0; i < replies.size(); ++i)
				source.Reply(replies[i]);
			if (count == ci->GetAccessCount())
				source.Reply(_("End of access list."));
			else
				source.Reply(_("End of access list - \002{0}/{1}\002 entries shown."), count, ci->GetAccessCount());
		}
	}

	void DoClear(CommandSource &source, ChanServ::Channel *ci)
	{
		if (!source.IsFounder(ci) && !source.HasPriv("chanserv/access/modify"))
		{
			source.Reply(_("Access denied. You do not have privilege \002{0}\002 on \002{1}\002."), "FOUNDER", ci->GetName());
			return;
		}

		ci->ClearAccess();

		Event::OnAccessClear(&Event::AccessClear::OnAccessClear, ci, source);

		source.Reply(_("The access list of \002{0}\002 has been cleared."), ci->GetName());

		bool override = !source.IsFounder(ci);
		Log(override ? LOG_OVERRIDE : LOG_COMMAND, source, this, ci) << "to clear the access list";
	}

 public:
	CommandCSFlags(Module *creator) : Command(creator, "chanserv/flags", 1, 4)
	{
		this->SetDesc(_("Modify the list of privileged users"));
		this->SetSyntax(_("\037channel\037 [MODIFY] \037mask\037 \037changes\037"));
		this->SetSyntax(_("\037channel\037 LIST [\037mask\037 | +\037flags\037]"));
		this->SetSyntax(_("\037channel\037 CLEAR"));
	}

	void Execute(CommandSource &source, const std::vector<Anope::string> &params) override
	{
		const Anope::string &chan = params[0];
		const Anope::string &cmd = params.size() > 1 ? params[1] : "";

		ChanServ::Channel *ci = ChanServ::Find(chan);
		if (ci == NULL)
		{
			source.Reply(_("Channel \002{0}\002 isn't registered."), chan);
			return;
		}

		bool is_list = cmd.empty() || cmd.equals_ci("LIST");
		bool has_access = false;
		if (source.HasPriv("chanserv/access/modify"))
			has_access = true;
		else if (is_list && source.HasPriv("chanserv/access/list"))
			has_access = true;
		else if (is_list && source.AccessFor(ci).HasPriv("ACCESS_LIST"))
			has_access = true;
		else if (source.AccessFor(ci).HasPriv("ACCESS_CHANGE"))
			has_access = true;

		if (!has_access)
		{
			source.Reply(_("Access denied. You do not have privilege \002{0}\002 on \002{1}\002."), is_list ? "ACCESS_LIST" : "ACCESS_CHANGE", ci->GetName());
			return;
		}

		if (Anope::ReadOnly && !is_list)
		{
			source.Reply(_("Sorry, channel access list modification is temporarily disabled."));
<<<<<<< HEAD
			return;
		}

		if (cmd.equals_ci("MODIFY"))
			this->DoModify(source, ci, params);
=======
>>>>>>> c46ec39e
		else if (is_list)
			this->DoList(source, ci, params);
		else if (cmd.equals_ci("CLEAR"))
			this->DoClear(source, ci);
		else
		{
			Anope::string mask, flags;
			if (cmd.equals_ci("MODIFY"))
			{
				mask = params.size() > 2 ? params[2] : "";
				flags = params.size() > 3 ? params[3] : "";
			}
			else
			{
				mask = cmd;
				flags = params.size() > 2 ? params[2] : "";
			}

			this->DoModify(source, ci, mask, flags);
		}
	}

	bool OnHelp(CommandSource &source, const Anope::string &subcommand) override
	{
		source.Reply(_("{0} allow granularly granting privileges on channels to users by assigning them flags, which map to one or more privileges.\n"
		               "\n"
		               "The \002MODIFY\002 command allows you to modify the access list."
		               " If \037mask\037 is not already on the access list is it added, then the \037changes\037 are applied."
		               " If the mask has no more flags, then the mask is removed from the access list."
		               " Additionally, you may use +* or -* to add or remove all flags, respectively."
		               " You are only able to modify the access list if you have the \002{1}\002 privilege on the channel, and can only give privileges to up what you have."),
		               source.command, "ACCESS_CHANGE");
		source.Reply(" ");
<<<<<<< HEAD
		source.Reply(_("The \002LIST\002 command allows you to list existing entries on the channel access list."
		               " If \037mask\037 is given, the \037mask\037 is wildcard matched against all existing entries on the access list, and only those entries are returned."
		               " If a set of flags is given, only those on the access list with the specified flags are returned."));
=======
		source.Reply(_("The \002MODIFY\002 command allows you to modify the access list. If the mask is\n"
				"not already on the access list it is added, then the changes are applied.\n"
				"If the mask has no more flags, then the mask is removed from the access list.\n"
				"Additionally, you may use +* or -* to add or remove all flags, respectively. You are\n"
				"only able to modify the access list if you have the proper permission on the channel,\n"
				"and even then you can only give other people access to the equivalent of what your access is."));
>>>>>>> c46ec39e
		source.Reply(" ");
		source.Reply(_("The \002CLEAR\002 command clears the channel access list, which requires being the founder of \037channel\037."));
		source.Reply(" ");
<<<<<<< HEAD
		source.Reply(_("\n"
		               "Examples:\n"
		               "         {command} #anope MODIFY Attila +fHhu-i\n"
		               "          Modifies the flags of \"Attila\" on the access list of \"#anope\" to \"+fHhu-i\".\n"
		               "\n"
		               "         {command} #anope MODIFY *!*@anope.org +*\n"
		               "         Modifies the flags of the host mask \"*!*@anope.org\" on the access list of \"#anope\" to have all flags."));
=======
		source.Reply(_("The \002CLEAR\002 command clears the channel access list. This requires channel founder access."));
>>>>>>> c46ec39e
		source.Reply(" ");
		source.Reply(_("The available flags are:"));

		typedef std::multimap<char, Anope::string, ci::less> reverse_map;
		reverse_map reverse;
		for (std::map<Anope::string, char>::iterator it = defaultFlags.begin(), it_end = defaultFlags.end(); it != it_end; ++it)
			reverse.insert(std::make_pair(it->second, it->first));

		for (reverse_map::iterator it = reverse.begin(), it_end = reverse.end(); it != it_end; ++it)
		{
			ChanServ::Privilege *p = ChanServ::service ? ChanServ::service->FindPrivilege(it->second) : nullptr;
			if (p == NULL)
				continue;
			source.Reply("  %c - %s", it->first, Language::Translate(source.nc, p->desc.c_str()));
		}

		return true;
	}
};

class CSFlags : public Module
{
	CommandCSFlags commandcsflags;
	FlagsChanAccessType flagsaccesstype;

 public:
	CSFlags(const Anope::string &modname, const Anope::string &creator) : Module(modname, creator, VENDOR)
		, commandcsflags(this)
		, flagsaccesstype(this)
	{
		this->SetPermanent(true);

	}

	void OnReload(Configuration::Conf *conf) override
	{
		defaultFlags.clear();

		for (int i = 0; i < conf->CountBlock("privilege"); ++i)
		{
			Configuration::Block *priv = conf->GetBlock("privilege", i);

			const Anope::string &pname = priv->Get<Anope::string>("name");

			ChanServ::Privilege *p = ChanServ::service ? ChanServ::service->FindPrivilege(pname) : nullptr;
			if (p == NULL)
				continue;

			const Anope::string &value = priv->Get<Anope::string>("flag");
			if (value.empty())
				continue;

			defaultFlags[p->name] = value[0];
		}
	}
};

MODULE_INIT(CSFlags)<|MERGE_RESOLUTION|>--- conflicted
+++ resolved
@@ -82,11 +82,7 @@
 
 class CommandCSFlags : public Command
 {
-<<<<<<< HEAD
-	void DoModify(CommandSource &source, ChanServ::Channel *ci, const std::vector<Anope::string> &params)
-=======
-	void DoModify(CommandSource &source, ChannelInfo *ci, Anope::string mask, const Anope::string &flags)
->>>>>>> c46ec39e
+	void DoModify(CommandSource &source, ChanServ::Channel *ci, Anope::string mask, const Anope::string &flags)
 	{
 		if (flags.empty())
 		{
@@ -94,17 +90,11 @@
 			return;
 		}
 
-<<<<<<< HEAD
 		ChanServ::AccessGroup u_access = source.AccessFor(ci);
 		ChanServ::ChanAccess *highest = u_access.Highest();
 
 		NickServ::Nick *na = nullptr;
 		ChanServ::Channel *targ_ci = nullptr;
-=======
-		AccessGroup u_access = source.AccessFor(ci);
-		const ChanAccess *highest = u_access.Highest();
-		const NickAlias *na = NULL;
->>>>>>> c46ec39e
 
 		if (IRCD->IsChannelValid(mask))
 		{
@@ -130,11 +120,7 @@
 		}
 		else
 		{
-<<<<<<< HEAD
 			na = NickServ::FindNick(mask);
-=======
-			na = NickAlias::Find(mask);
->>>>>>> c46ec39e
 			if (!na && Config->GetModule("chanserv")->Get<bool>("disallow_hostmask_access"))
 			{
 				source.Reply(_("Masks and unregistered users may not be on access lists."));
@@ -153,7 +139,7 @@
 			}
 
 			if (na)
-				mask = na->nick;
+				mask = na->GetNick();
 		}
 
 		ChanServ::ChanAccess *current = NULL;
@@ -162,13 +148,8 @@
 		bool override = false;
 		for (current_idx = ci->GetAccessCount(); current_idx > 0; --current_idx)
 		{
-<<<<<<< HEAD
 			ChanServ::ChanAccess *access = ci->GetAccess(current_idx - 1);
-			if (mask.equals_ci(access->Mask()))
-=======
-			ChanAccess *access = ci->GetAccess(current_idx - 1);
-			if ((na && na->nc == access->GetAccount()) || mask.equals_ci(access->Mask()))
->>>>>>> c46ec39e
+			if ((na && na->GetAccount() == access->GetAccount()) || mask.equals_ci(access->Mask()))
 			{
 				// Flags allows removing others that have the same access as you,
 				// but no other access system does.
@@ -253,11 +234,7 @@
 								override = true;
 							else
 							{
-<<<<<<< HEAD
 								source.Reply(_("You can not set the \002{0}\002 flag."), f);
-=======
-								source.Reply(_("You cannot set the \002%c\002 flag."), f);
->>>>>>> c46ec39e
 								break;
 							}
 						}
@@ -435,15 +412,10 @@
 		if (Anope::ReadOnly && !is_list)
 		{
 			source.Reply(_("Sorry, channel access list modification is temporarily disabled."));
-<<<<<<< HEAD
-			return;
-		}
-
-		if (cmd.equals_ci("MODIFY"))
-			this->DoModify(source, ci, params);
-=======
->>>>>>> c46ec39e
-		else if (is_list)
+			return;
+		}
+
+		if (is_list)
 			this->DoList(source, ci, params);
 		else if (cmd.equals_ci("CLEAR"))
 			this->DoClear(source, ci);
@@ -476,22 +448,12 @@
 		               " You are only able to modify the access list if you have the \002{1}\002 privilege on the channel, and can only give privileges to up what you have."),
 		               source.command, "ACCESS_CHANGE");
 		source.Reply(" ");
-<<<<<<< HEAD
 		source.Reply(_("The \002LIST\002 command allows you to list existing entries on the channel access list."
 		               " If \037mask\037 is given, the \037mask\037 is wildcard matched against all existing entries on the access list, and only those entries are returned."
 		               " If a set of flags is given, only those on the access list with the specified flags are returned."));
-=======
-		source.Reply(_("The \002MODIFY\002 command allows you to modify the access list. If the mask is\n"
-				"not already on the access list it is added, then the changes are applied.\n"
-				"If the mask has no more flags, then the mask is removed from the access list.\n"
-				"Additionally, you may use +* or -* to add or remove all flags, respectively. You are\n"
-				"only able to modify the access list if you have the proper permission on the channel,\n"
-				"and even then you can only give other people access to the equivalent of what your access is."));
->>>>>>> c46ec39e
 		source.Reply(" ");
 		source.Reply(_("The \002CLEAR\002 command clears the channel access list, which requires being the founder of \037channel\037."));
 		source.Reply(" ");
-<<<<<<< HEAD
 		source.Reply(_("\n"
 		               "Examples:\n"
 		               "         {command} #anope MODIFY Attila +fHhu-i\n"
@@ -499,9 +461,6 @@
 		               "\n"
 		               "         {command} #anope MODIFY *!*@anope.org +*\n"
 		               "         Modifies the flags of the host mask \"*!*@anope.org\" on the access list of \"#anope\" to have all flags."));
-=======
-		source.Reply(_("The \002CLEAR\002 command clears the channel access list. This requires channel founder access."));
->>>>>>> c46ec39e
 		source.Reply(" ");
 		source.Reply(_("The available flags are:"));
 
