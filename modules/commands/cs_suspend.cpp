/* ChanServ core functions
 *
 * (C) 2003-2014 Anope Team
 * Contact us at team@anope.org
 *
 * Please read COPYING and README for further details.
 *
 * Based on the original code of Epona by Lara.
 * Based on the original code of Services by Andy Church.
 */

#include "module.h"
#include "modules/suspend.h"
#include "modules/cs_drop.h"
#include "modules/chanserv.h"
#include "modules/cs_info.h"

struct CSSuspendInfo : SuspendInfo, Serializable
{
	CSSuspendInfo(Extensible *) : Serializable("CSSuspendInfo") { }

	void Serialize(Serialize::Data &data) const override
	{
		data["chan"] << what;
		data["by"] << by;
		data["reason"] << reason;
		data["time"] << when;
		data["expires"] << expires;
	}

	static Serializable* Unserialize(Serializable *obj, Serialize::Data &data)
	{
		Anope::string schan;
		data["chan"] >> schan;

		CSSuspendInfo *si;
		if (obj)
			si = anope_dynamic_static_cast<CSSuspendInfo *>(obj);
		else
		{
			ChanServ::Channel *ci = ChanServ::Find(schan);
			if (!ci)
				return NULL;
			si = ci->Extend<CSSuspendInfo>("CS_SUSPENDED");
			data["chan"] >> si->what;
		}

		data["by"] >> si->by;
		data["reason"] >> si->reason;
		data["time"] >> si->when;
		data["expires"] >> si->expires;
		return si;
	}
};

class CommandCSSuspend : public Command
{
	EventHandlers<Event::ChanSuspend> &onchansuspend;
 public:
	CommandCSSuspend(Module *creator, EventHandlers<Event::ChanSuspend> &event) : Command(creator, "chanserv/suspend", 2, 3), onchansuspend(event)
	{
		this->SetDesc(_("Prevent a channel from being used preserving channel data and settings"));
		this->SetSyntax(_("\037channel\037 [+\037expiry\037] [\037reason\037]"));
	}

	void Execute(CommandSource &source, const std::vector<Anope::string> &params) override
	{
		const Anope::string &chan = params[0];
		Anope::string expiry = params[1];
		Anope::string reason = params.size() > 2 ? params[2] : "";
		time_t expiry_secs = Config->GetModule(this->owner)->Get<time_t>("expire");

		if (!expiry.empty() && expiry[0] != '+')
		{
			reason = expiry + " " + reason;
			reason.trim();
			expiry.clear();
		}
		else
		{
			expiry_secs = Anope::DoTime(expiry);
			if (expiry_secs == -1)
			{
				source.Reply(_("Invalid expiry time \002{0}\002."), expiry);
				return;
			}
		}

		if (Anope::ReadOnly)
			source.Reply(_("Services are in read-only mode. Any changes made may not persist."));

		ChanServ::Channel *ci = ChanServ::Find(chan);
		if (ci == NULL)
		{
			source.Reply(_("Channel \002{0}\002 isn't registered."), chan);
			return;
		}

		if (ci->HasExt("CS_SUSPENDED"))
		{
			source.Reply(_("\002{0}\002 is already suspended."), ci->name);
			return;
		}

		CSSuspendInfo *si = ci->Extend<CSSuspendInfo>("CS_SUSPENDED");
		si->what = ci->name;
		si->by = source.GetNick();
		si->reason = reason;
		si->when = Anope::CurTime;
		si->expires = expiry_secs ? expiry_secs + Anope::CurTime : 0;

		if (ci->c)
		{
			std::vector<User *> users;

			for (Channel::ChanUserList::iterator it = ci->c->users.begin(), it_end = ci->c->users.end(); it != it_end; ++it)
			{
				ChanUserContainer *uc = it->second;
				User *user = uc->user;
				if (!user->HasMode("OPER") && user->server != Me)
					users.push_back(user);
			}

			for (unsigned i = 0; i < users.size(); ++i)
				ci->c->Kick(NULL, users[i], "%s", !reason.empty() ? reason.c_str() : Language::Translate(users[i], _("This channel has been suspended.")));
		}

		Log(LOG_ADMIN, source, this, ci) << "(" << (!reason.empty() ? reason : "No reason") << "), expires on " << (expiry_secs ? Anope::strftime(Anope::CurTime + expiry_secs) : "never");
		source.Reply(_("Channel \002{0}\002 is now suspended."), ci->name);

		this->onchansuspend(&Event::ChanSuspend::OnChanSuspend, ci);
	}

	bool OnHelp(CommandSource &source, const Anope::string &subcommand) override
	{
		source.Reply(_("Disallows anyone from using the given channel."
		               " All channel settings are preserved while the channel is suspended."
		               "If \037expiry\037 is given the channel will be unsuspended after that period of time."));
		return true;
	}
};

class CommandCSUnSuspend : public Command
{
	EventHandlers<Event::ChanUnsuspend> &onchanunsuspend;

 public:
	CommandCSUnSuspend(Module *creator, EventHandlers<Event::ChanUnsuspend> &event) : Command(creator, "chanserv/unsuspend", 1, 1), onchanunsuspend(event)
	{
		this->SetDesc(_("Releases a suspended channel"));
		this->SetSyntax(_("\037channel\037"));
	}

	void Execute(CommandSource &source, const std::vector<Anope::string> &params) override
	{
		const Anope::string &chan = params[0];

		if (Anope::ReadOnly)
			source.Reply(_("Services are in read-only mode. Any changes made may not persist."));

		ChanServ::Channel *ci = ChanServ::Find(chan);
		if (ci == NULL)
		{
			source.Reply(_("Channel \002{0}\002 isn't registered."), chan);
			return;
		}

		/* Only UNSUSPEND already suspended channels */
		CSSuspendInfo *si = ci->GetExt<CSSuspendInfo>("CS_SUSPENDED");
		if (!si)
		{
			source.Reply(_("Channel \002{0}\002 isn't suspended."), ci->name.c_str());
			return;
		}

		Log(LOG_ADMIN, source, this, ci) << "which was suspended by " << si->by << " for: " << (!si->reason.empty() ? si->reason : "No reason");

		ci->Shrink<CSSuspendInfo>("CS_SUSPENDED");

		source.Reply(_("Channel \002%s\002 is now released."), ci->name.c_str());

		this->onchanunsuspend(&Event::ChanUnsuspend::OnChanUnsuspend, ci);
	}

	bool OnHelp(CommandSource &source, const Anope::string &subcommand) override
	{
		source.Reply(_("Releases a suspended channel. All data and settings are preserved from before the suspension."));
		return true;
	}
};

class CSSuspend : public Module
	, public EventHook<Event::ChanInfo>
	, public EventHook<ChanServ::Event::PreChanExpire>
	, public EventHook<Event::CheckKick>
	, public EventHook<Event::ChanDrop>
{
	CommandCSSuspend commandcssuspend;
	CommandCSUnSuspend commandcsunsuspend;
	ExtensibleItem<CSSuspendInfo> suspend;
	Serialize::Type suspend_type;
<<<<<<< HEAD
	EventHandlers<Event::ChanSuspend> onchansuspend;
	EventHandlers<Event::ChanUnsuspend> onchanunsuspend;
=======
	std::vector<Anope::string> show;

	struct trim
	{
		Anope::string operator()(Anope::string s) const
		{
			return s.trim();
		}
	};

	bool Show(CommandSource &source, const Anope::string &what) const
	{
		return source.IsOper() || std::find(show.begin(), show.end(), what) != show.end();
	}
>>>>>>> 9a947fa4

 public:
	CSSuspend(const Anope::string &modname, const Anope::string &creator) : Module(modname, creator, VENDOR)
		, EventHook<Event::ChanInfo>("OnChanInfo")
		, EventHook<ChanServ::Event::PreChanExpire>("OnPreChanExpire")
		, EventHook<Event::CheckKick>("OnCheckKick")
		, EventHook<Event::ChanDrop>("OnChanDrop")
		, commandcssuspend(this, onchansuspend)
		, commandcsunsuspend(this, onchanunsuspend)
		, suspend(this, "CS_SUSPENDED")
		, suspend_type("CSSuspendInfo", CSSuspendInfo::Unserialize)
		, onchansuspend(this, "OnChanSuspend")
		, onchanunsuspend(this, "OnChanUnsuspend")
	{
	}

	void OnChanInfo(CommandSource &source, ChanServ::Channel *ci, InfoFormatter &info, bool show_hidden) override
	{
		CSSuspendInfo *si = suspend.Get(ci);
		if (!si)
			return;

		if (show_hidden || Show(source, "suspended"))
			info[_("Suspended")] = _("This channel is \002suspended\002.");
		if (!si->by.empty() && (show_hidden || Show(source, "by")))
			info[_("Suspended by")] = si->by;
		if (!si->reason.empty() && (show_hidden || Show(source, "reason")))
			info[_("Suspend reason")] = si->reason;
		if (si->when && (show_hidden || Show(source, "on")))
			info[_("Suspended on")] = Anope::strftime(si->when, source.GetAccount(), true);
		if (si->expires && (show_hidden || Show(source, "expires")))
			info[_("Suspension expires")] = Anope::strftime(si->expires, source.GetAccount(), true);
	}

	void OnPreChanExpire(ChanServ::Channel *ci, bool &expire) override
	{
		CSSuspendInfo *si = suspend.Get(ci);
		if (!si)
			return;

		expire = false;

		if (!si->expires)
			return;

		if (si->expires < Anope::CurTime)
		{
			ci->last_used = Anope::CurTime;
			suspend.Unset(ci);

			Log(this) << "Expiring suspend for " << ci->name;
		}
	}

	EventReturn OnCheckKick(User *u, Channel *c, Anope::string &mask, Anope::string &reason) override
	{
		if (u->HasMode("OPER") || !c->ci || !suspend.HasExt(c->ci))
			return EVENT_CONTINUE;

		reason = Language::Translate(u, _("This channel may not be used."));
		return EVENT_STOP;
	}

	EventReturn OnChanDrop(CommandSource &source, ChanServ::Channel *ci) override
	{
		CSSuspendInfo *si = suspend.Get(ci);
		if (si && !source.HasCommand("chanserv/drop"))
		{
			source.Reply(_("Channel \002{0}\002 is currently suspended."), ci->name);
			return EVENT_STOP;
		}

		return EVENT_CONTINUE;
	}
};

MODULE_INIT(CSSuspend)<|MERGE_RESOLUTION|>--- conflicted
+++ resolved
@@ -199,10 +199,8 @@
 	CommandCSUnSuspend commandcsunsuspend;
 	ExtensibleItem<CSSuspendInfo> suspend;
 	Serialize::Type suspend_type;
-<<<<<<< HEAD
 	EventHandlers<Event::ChanSuspend> onchansuspend;
 	EventHandlers<Event::ChanUnsuspend> onchanunsuspend;
-=======
 	std::vector<Anope::string> show;
 
 	struct trim
@@ -217,7 +215,6 @@
 	{
 		return source.IsOper() || std::find(show.begin(), show.end(), what) != show.end();
 	}
->>>>>>> 9a947fa4
 
  public:
 	CSSuspend(const Anope::string &modname, const Anope::string &creator) : Module(modname, creator, VENDOR)
