--- conflicted
+++ resolved
@@ -284,25 +284,14 @@
 
 		if (show_hidden || Show(source, "suspended"))
 			info[_("Suspended")] = _("This channel is \002suspended\002.");
-<<<<<<< HEAD
 		if (!si->GetBy().empty() && (show_hidden || Show(source, "by")))
 			info[_("Suspended by")] = si->GetBy();
 		if (!si->GetReason().empty() && (show_hidden || Show(source, "reason")))
 			info[_("Suspend reason")] = si->GetReason();
 		if (si->GetWhen() && (show_hidden || Show(source, "on")))
-			info[_("Suspended on")] = Anope::strftime(si->GetWhen(), source.GetAccount(), true);
+			info[_("Suspended on")] = Anope::strftime(si->GetWhen(), source.GetAccount());
 		if (si->GetExpires() && (show_hidden || Show(source, "expires")))
-			info[_("Suspension expires")] = Anope::strftime(si->GetExpires(), source.GetAccount(), true);
-=======
-		if (!si->by.empty() && (show_hidden || Show(source, "by")))
-			info[_("Suspended by")] = si->by;
-		if (!si->reason.empty() && (show_hidden || Show(source, "reason")))
-			info[_("Suspend reason")] = si->reason;
-		if (si->when && (show_hidden || Show(source, "on")))
-			info[_("Suspended on")] = Anope::strftime(si->when, source.GetAccount());
-		if (si->expires && (show_hidden || Show(source, "expires")))
-			info[_("Suspension expires")] = Anope::strftime(si->expires, source.GetAccount());
->>>>>>> c46ec39e
+			info[_("Suspension expires")] = Anope::strftime(si->GetExpires(), source.GetAccount());
 	}
 
 	void OnPreChanExpire(ChanServ::Channel *ci, bool &expire) override
