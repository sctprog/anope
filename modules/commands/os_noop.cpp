--- conflicted
+++ resolved
@@ -89,13 +89,8 @@
 		if (mname == "OPER" && (setter = noop.Get(u->server)))
 		{
 			Anope::string reason = "NOOP command used by " + *setter;
-<<<<<<< HEAD
 			ServiceBot *OperServ = Config->GetClient("OperServ");
-			u->Kill(OperServ ? OperServ->nick : "", reason);
-=======
-			BotInfo *OperServ = Config->GetClient("OperServ");
 			u->Kill(OperServ, reason);
->>>>>>> c46ec39e
 		}
 	}
 };
