--- conflicted
+++ resolved
@@ -334,11 +334,7 @@
 			return;
 		}
 
-<<<<<<< HEAD
-		const NickServ::Nick *user_na = NickServ::FindNick(user), *na = NickServ::FindNick(param);
-=======
-		NickAlias *user_na = NickAlias::Find(user), *na = NickAlias::Find(param);
->>>>>>> 9a947fa4
+		NickServ::Nick *user_na = NickServ::FindNick(user), *na = NickServ::FindNick(param);
 
 		if (Config->GetModule("nickserv")->Get<bool>("nonicknameownership"))
 		{
@@ -366,13 +362,9 @@
 		Log(user_na->nc == source.GetAccount() ? LOG_COMMAND : LOG_ADMIN, source, this) << "to change the display of " << user_na->nc->display << " to " << na->nick;
 
 		user_na->nc->SetDisplay(na);
-<<<<<<< HEAD
-		source.Reply(_("The new display is now \002{0}\002."), user_na->nc->display);
-=======
 		if (source.GetUser())
 			IRCD->SendLogin(source.GetUser(), na);
-		source.Reply(NICK_SET_DISPLAY_CHANGED, user_na->nc->display.c_str());
->>>>>>> 9a947fa4
+		source.Reply(_("The new display is now \002{0}\002."), user_na->nc->display);
 	}
 
 	void Execute(CommandSource &source, const std::vector<Anope::string> &params) override
