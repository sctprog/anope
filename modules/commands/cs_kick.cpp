/* ChanServ core functions
 *
 * (C) 2003-2014 Anope Team
 * Contact us at team@anope.org
 *
 * Please read COPYING and README for further details.
 *
 * Based on the original code of Epona by Lara.
 * Based on the original code of Services by Andy Church.
 */

#include "module.h"

class CommandCSKick : public Command
{
 public:
	CommandCSKick(Module *creator) : Command(creator, "chanserv/kick", 2, 3)
	{
		this->SetDesc(_("Kicks a specified nick from a channel"));
		this->SetSyntax(_("\037channel\037 \037user\037 [\037reason\037]"));
		this->SetSyntax(_("\037channel\037 \037mask\037 [\037reason\037]"));
	}

	void Execute(CommandSource &source, const std::vector<Anope::string> &params) override
	{
		const Anope::string &chan = params[0];
		const Anope::string &target = params[1];
		Anope::string reason = params.size() > 2 ? params[2] : "Requested";

		User *u = source.GetUser();
		ChanServ::Channel *ci = ChanServ::Find(params[0]);
		Channel *c = Channel::Find(params[0]);
		User *u2 = User::Find(target, true);

		if (!c)
		{
			source.Reply(_("Channel \002{0}\002 doesn't exist."), chan);
			return;
		}

		if (!ci)
		{
			source.Reply(_("Channel \002{0}\002 isn't registered."), c->name);
			return;
		}

		unsigned reasonmax = Config->GetModule("chanserv")->Get<unsigned>("reasonmax", "200");
		if (reason.length() > reasonmax)
			reason = reason.substr(0, reasonmax);

<<<<<<< HEAD
		ChanServ::AccessGroup u_access = source.AccessFor(ci);
=======
		Anope::string signkickformat = Config->GetModule("chanserv")->Get<Anope::string>("signkickformat", "%m (%n)");
		signkickformat = signkickformat.replace_all_cs("%n", source.GetNick());

		AccessGroup u_access = source.AccessFor(ci);
>>>>>>> 830361e9

		if (!u_access.HasPriv("KICK") && !source.HasPriv("chanserv/kick"))
		{
			source.Reply(_("Access denied. You do not have privilege \002{0}\002 on \002{1}\002."), "KICK", ci->GetName());
			return;
		}

		if (u2)
		{
			ChanServ::AccessGroup u2_access = ci->AccessFor(u2);
			if (u != u2 && ci->HasFieldS("PEACE") && u2_access >= u_access && !source.HasPriv("chanserv/kick"))
				source.Reply(_("Access denied. \002{0}\002 has the same or more privileges than you on \002{1}\002."), u2->nick, ci->GetName());
			else if (u2->IsProtected())
				source.Reply(_("Access denied. \002{0}\002 is protected and can not be kicked."), u2->nick);
			else if (!c->FindUser(u2))
				source.Reply(_("User \002{0}\002 is not on channel \002{1}\002."), u2->nick, c->name);
			else
			{
				bool override = !u_access.HasPriv("KICK") || (u != u2 && ci->HasFieldS("PEACE") && u2_access >= u_access);
				Log(override ? LOG_OVERRIDE : LOG_COMMAND, source, this, ci) << "for " << u2->nick;

<<<<<<< HEAD
				if (ci->HasFieldS("SIGNKICK") || (ci->HasFieldS("SIGNKICK_LEVEL") && !u_access.HasPriv("SIGNKICK")))
					c->Kick(ci->WhoSends(), u2, "%s (%s)", reason.c_str(), source.GetNick().c_str());
=======
				if (ci->HasExt("SIGNKICK") || (ci->HasExt("SIGNKICK_LEVEL") && !u_access.HasPriv("SIGNKICK")))
				{
					signkickformat = signkickformat.replace_all_cs("%m", reason);
					c->Kick(ci->WhoSends(), u2, "%s", signkickformat.c_str());
				}
>>>>>>> 830361e9
				else
					c->Kick(ci->WhoSends(), u2, "%s", reason.c_str());
			}
		}
		else if (u_access.HasPriv("FOUNDER"))
		{
			Anope::string mask = IRCD->NormalizeMask(target);

			Log(LOG_COMMAND, source, this, ci) << "for " << mask;

			int matched = 0, kicked = 0;
			for (Channel::ChanUserList::iterator it = c->users.begin(), it_end = c->users.end(); it != it_end;)
			{
				ChanUserContainer *uc = it->second;
				++it;

				Entry e("",  mask);
				if (e.Matches(uc->user))
				{
					++matched;

					ChanServ::AccessGroup u2_access = ci->AccessFor(uc->user);
					if (u != uc->user && ci->HasFieldS("PEACE") && u2_access >= u_access)
						continue;
					else if (uc->user->IsProtected())
						continue;

					++kicked;
<<<<<<< HEAD
					if (ci->HasFieldS("SIGNKICK") || (ci->HasFieldS("SIGNKICK_LEVEL") && !u_access.HasPriv("SIGNKICK")))
						c->Kick(ci->WhoSends(), uc->user, "%s (Matches %s) (%s)", reason.c_str(), target.c_str(), source.GetNick().c_str());
=======
					if (ci->HasExt("SIGNKICK") || (ci->HasExt("SIGNKICK_LEVEL") && !u_access.HasPriv("SIGNKICK")))
					{
						reason += " (Matches " + mask + ")";
						signkickformat = signkickformat.replace_all_cs("%m", reason);
						c->Kick(ci->WhoSends(), uc->user, "%s", signkickformat.c_str());
					}
>>>>>>> 830361e9
					else
						c->Kick(ci->WhoSends(), uc->user, "%s (Matches %s)", reason.c_str(), mask.c_str());
				}
			}

			if (matched)
<<<<<<< HEAD
				source.Reply(_("Kicked \002{0}/{1}\002 users matching \002{2}\002 from \002{3}\002."), kicked, matched, target, c->name);
			else
				source.Reply(_("No users on\002{0}\002 match \002{1}\002."), c->name, target);
=======
				source.Reply(_("Kicked %d/%d users matching %s from %s."), kicked, matched, mask.c_str(), c->name.c_str());
			else
				source.Reply(_("No users on %s match %s."), c->name.c_str(), mask.c_str());
>>>>>>> 830361e9
		}
		else
			source.Reply(_("\002{0}\002 isn't currently in use."), target);
	}

	bool OnHelp(CommandSource &source, const Anope::string &subcommand) override
	{
		source.Reply(_("Kicks \037user\037 from a \037channel\037. Users with the \002{0}\002 privilege on \037channel\037 may give a \037mask\037, which kicks all users who match the wildcard mask.\n"
		                " \n"
		                "Use of this command requires the \002{1}\002 privilege on \037channel\037."),
		                "FOUNDER", "KICK");
		return true;
	}
};

class CSKick : public Module
{
	CommandCSKick commandcskick;

 public:
	CSKick(const Anope::string &modname, const Anope::string &creator) : Module(modname, creator, VENDOR)
		, commandcskick(this)
	{

	}
};

MODULE_INIT(CSKick)<|MERGE_RESOLUTION|>--- conflicted
+++ resolved
@@ -48,14 +48,10 @@
 		if (reason.length() > reasonmax)
 			reason = reason.substr(0, reasonmax);
 
-<<<<<<< HEAD
 		ChanServ::AccessGroup u_access = source.AccessFor(ci);
-=======
+
 		Anope::string signkickformat = Config->GetModule("chanserv")->Get<Anope::string>("signkickformat", "%m (%n)");
 		signkickformat = signkickformat.replace_all_cs("%n", source.GetNick());
-
-		AccessGroup u_access = source.AccessFor(ci);
->>>>>>> 830361e9
 
 		if (!u_access.HasPriv("KICK") && !source.HasPriv("chanserv/kick"))
 		{
@@ -77,16 +73,11 @@
 				bool override = !u_access.HasPriv("KICK") || (u != u2 && ci->HasFieldS("PEACE") && u2_access >= u_access);
 				Log(override ? LOG_OVERRIDE : LOG_COMMAND, source, this, ci) << "for " << u2->nick;
 
-<<<<<<< HEAD
 				if (ci->HasFieldS("SIGNKICK") || (ci->HasFieldS("SIGNKICK_LEVEL") && !u_access.HasPriv("SIGNKICK")))
-					c->Kick(ci->WhoSends(), u2, "%s (%s)", reason.c_str(), source.GetNick().c_str());
-=======
-				if (ci->HasExt("SIGNKICK") || (ci->HasExt("SIGNKICK_LEVEL") && !u_access.HasPriv("SIGNKICK")))
 				{
 					signkickformat = signkickformat.replace_all_cs("%m", reason);
 					c->Kick(ci->WhoSends(), u2, "%s", signkickformat.c_str());
 				}
->>>>>>> 830361e9
 				else
 					c->Kick(ci->WhoSends(), u2, "%s", reason.c_str());
 			}
@@ -115,32 +106,22 @@
 						continue;
 
 					++kicked;
-<<<<<<< HEAD
+
 					if (ci->HasFieldS("SIGNKICK") || (ci->HasFieldS("SIGNKICK_LEVEL") && !u_access.HasPriv("SIGNKICK")))
-						c->Kick(ci->WhoSends(), uc->user, "%s (Matches %s) (%s)", reason.c_str(), target.c_str(), source.GetNick().c_str());
-=======
-					if (ci->HasExt("SIGNKICK") || (ci->HasExt("SIGNKICK_LEVEL") && !u_access.HasPriv("SIGNKICK")))
 					{
 						reason += " (Matches " + mask + ")";
 						signkickformat = signkickformat.replace_all_cs("%m", reason);
 						c->Kick(ci->WhoSends(), uc->user, "%s", signkickformat.c_str());
 					}
->>>>>>> 830361e9
 					else
 						c->Kick(ci->WhoSends(), uc->user, "%s (Matches %s)", reason.c_str(), mask.c_str());
 				}
 			}
 
 			if (matched)
-<<<<<<< HEAD
-				source.Reply(_("Kicked \002{0}/{1}\002 users matching \002{2}\002 from \002{3}\002."), kicked, matched, target, c->name);
+				source.Reply(_("Kicked \002{0}/{1}\002 users matching \002{2}\002 from \002{3}\002."), kicked, matched, mask, c->name);
 			else
-				source.Reply(_("No users on\002{0}\002 match \002{1}\002."), c->name, target);
-=======
-				source.Reply(_("Kicked %d/%d users matching %s from %s."), kicked, matched, mask.c_str(), c->name.c_str());
-			else
-				source.Reply(_("No users on %s match %s."), c->name.c_str(), mask.c_str());
->>>>>>> 830361e9
+				source.Reply(_("No users on\002{0}\002 match \002{1}\002."), c->name, mask);
 		}
 		else
 			source.Reply(_("\002{0}\002 isn't currently in use."), target);
