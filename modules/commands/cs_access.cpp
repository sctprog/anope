--- conflicted
+++ resolved
@@ -121,7 +121,6 @@
 		tmp_access.SetLevel(level);
 
 		bool override = false;
-		const NickAlias *na = NULL;
 
 		if ((!highest || *highest <= tmp_access) && !u_access.founder)
 		{
@@ -162,12 +161,8 @@
 		}
 		else
 		{
-<<<<<<< HEAD
 			na = NickServ::FindNick(mask);
-=======
-			na = NickAlias::Find(mask);
-
->>>>>>> c46ec39e
+
 			if (!na && Config->GetModule("chanserv")->Get<bool>("disallow_hostmask_access"))
 			{
 				source.Reply(_("Masks and unregistered users may not be on access lists."));
@@ -187,18 +182,13 @@
 			}
 
 			if (na)
-				mask = na->nick;
+				mask = na->GetNick();
 		}
 
 		for (unsigned i = ci->GetAccessCount(); i > 0; --i)
 		{
-<<<<<<< HEAD
 			ChanServ::ChanAccess *access = ci->GetAccess(i - 1);
 			if (mask.equals_ci(access->Mask()))
-=======
-			const ChanAccess *access = ci->GetAccess(i - 1);
-			if ((na && na->nc == access->GetAccount()) || mask.equals_ci(access->Mask()))
->>>>>>> c46ec39e
 			{
 				/* Don't allow lowering from a level >= u_level */
 				if ((!highest || *access >= *highest) && !u_access.founder && !source.HasPriv("chanserv/access/modify"))
