--- conflicted
+++ resolved
@@ -444,17 +444,13 @@
 	{
 	}
 
-<<<<<<< HEAD
-	bool Matches(User *u, const Entry *e) override
-=======
-	ChannelMode *Wrap(Anope::string &param) anope_override
->>>>>>> 9a947fa4
+	ChannelMode *Wrap(Anope::string &param) override
 	{
 		param = Anope::string(ext) + ":" + param;
 		return ChannelModeVirtual<ChannelModeList>::Wrap(param);
 	}
 
-	ChannelMode *Unwrap(ChannelMode *cm, Anope::string &param) anope_override
+	ChannelMode *Unwrap(ChannelMode *cm, Anope::string &param) override
 	{
 		if (cm->type != MODE_LIST || param.length() < 3 || param[0] != ext || param[1] != ':')
 			return cm;
@@ -473,7 +469,7 @@
 		{
 		}
 
-		bool Matches(User *u, const Entry *e) anope_override
+		bool Matches(User *u, const Entry *e) override
 		{
 			const Anope::string &mask = e->GetMask();
 			Anope::string real_mask = mask.substr(3);
@@ -489,7 +485,7 @@
 		{
 		}
 
-		bool Matches(User *u, const Entry *e) anope_override
+		bool Matches(User *u, const Entry *e) override
 		{
 			const Anope::string &mask = e->GetMask();
 
@@ -525,7 +521,7 @@
 	 	{
 	 	}
 
-		bool Matches(User *u, const Entry *e) anope_override
+		bool Matches(User *u, const Entry *e) override
 		{
 			const Anope::string &mask = e->GetMask();
 			Anope::string real_mask = mask.substr(2);
@@ -541,7 +537,7 @@
 	 	{
 	 	}
 
-	 	bool Matches(User *u, const Entry *e) anope_override
+	 	bool Matches(User *u, const Entry *e) override
 	 	{
 	 		const Anope::string &mask = e->GetMask();
 	 		Anope::string real_mask = mask.substr(2);
@@ -556,7 +552,7 @@
 	 	{
 	 	}
 
-	 	bool Matches(User *u, const Entry *e) anope_override
+	 	bool Matches(User *u, const Entry *e) override
 	 	{
 	 		const Anope::string &mask = e->GetMask();
 	 		Anope::string real_mask = mask.substr(2);
@@ -571,7 +567,7 @@
 	 	{
 	 	}
 
-	 	bool Matches(User *u, const Entry *e) anope_override
+	 	bool Matches(User *u, const Entry *e) override
 	 	{
 	 		const Anope::string &mask = e->GetMask();
 	 		Anope::string real_mask = mask.substr(2);
@@ -586,7 +582,7 @@
 		{
 		}
 
-		bool Matches(User *u, const Entry *e) anope_override
+		bool Matches(User *u, const Entry *e) override
 		{
 	 		const Anope::string &mask = e->GetMask();
 	 		Anope::string real_mask = mask.substr(2);
@@ -600,11 +596,7 @@
  public:
 	ColonDelimitedParamMode(const Anope::string &modename, char modeChar) : ChannelModeParam(modename, modeChar, true) { }
 
-<<<<<<< HEAD
-	bool IsValid(const Anope::string &value) const override
-=======
-	bool IsValid(Anope::string &value) const anope_override
->>>>>>> 9a947fa4
+	bool IsValid(Anope::string &value) const override
 	{
 		return IsValid(value, false);
 	}
@@ -653,11 +645,7 @@
  public:
 	SimpleNumberParamMode(const Anope::string &modename, char modeChar) : ChannelModeParam(modename, modeChar, true) { }
 
-<<<<<<< HEAD
-	bool IsValid(const Anope::string &value) const override
-=======
-	bool IsValid(Anope::string &value) const anope_override
->>>>>>> 9a947fa4
+	bool IsValid(Anope::string &value) const override
 	{
 		if (value.empty())
 			return false; // empty param is never valid
@@ -682,11 +670,7 @@
  public:
 	ChannelModeFlood(char modeChar) : ColonDelimitedParamMode("FLOOD", modeChar) { }
 
-<<<<<<< HEAD
-	bool IsValid(const Anope::string &value) const override
-=======
-	bool IsValid(Anope::string &value) const anope_override
->>>>>>> 9a947fa4
+	bool IsValid(Anope::string &value) const override
 	{
 		// The parameter of this mode is a bit different, it may begin with a '*',
 		// ignore it if that's the case
@@ -700,11 +684,7 @@
  public:
 	ChannelModeHistory(char modeChar) : ColonDelimitedParamMode("HISTORY", modeChar) { }
 
-<<<<<<< HEAD
-	bool IsValid(const Anope::string &value) const override
-=======
-	bool IsValid(Anope::string &value) const anope_override
->>>>>>> 9a947fa4
+	bool IsValid(Anope::string &value) const override
 	{
 		return (ColonDelimitedParamMode::IsValid(value, true));
 	}
@@ -715,11 +695,7 @@
  public:
 	ChannelModeRedirect(char modeChar) : ChannelModeParam("REDIRECT", modeChar, true) { }
 
-<<<<<<< HEAD
-	bool IsValid(const Anope::string &value) const override
-=======
-	bool IsValid(Anope::string &value) const anope_override
->>>>>>> 9a947fa4
+	bool IsValid(Anope::string &value) const override
 	{
 		// The parameter of this mode is a channel, and channel names start with '#'
 		return ((!value.empty()) && (value[0] == '#'));
@@ -1583,6 +1559,7 @@
 	, public EventHook<Event::DelChan>
 	, public EventHook<Event::MLockEvents>
 	, public EventHook<Event::SetChannelOption>
+	, public EventHook<Event::ChannelModeUnset>
 {
 	InspIRCd20Proto ircd_proto;
 	ExtensibleItem<bool> ssl;
@@ -1638,6 +1615,7 @@
 		, EventHook<Event::DelChan>("OnDelChan")
 		, EventHook<Event::MLockEvents>("MLock")
 		, EventHook<Event::SetChannelOption>("OnSetChannelOption")
+		, EventHook<Event::ChannelModeUnset>("OnChannelModeUnset")
 		, ircd_proto(this)
 		, ssl(this, "ssl")
 		, message_away(this)
@@ -1757,7 +1735,7 @@
 		return EVENT_CONTINUE;
 	}
 
-	EventReturn OnChannelModeUnset(Channel *c, MessageSource &setter, ChannelMode *mode, const Anope::string &param) anope_override
+	EventReturn OnChannelModeUnset(Channel *c, const MessageSource &setter, ChannelMode *mode, const Anope::string &param) override
 	{
 		if ((setter.GetUser() && setter.GetUser()->server == Me) || setter.GetServer() == Me || !setter.GetServer())
 			if (mode->name == "OPERPREFIX")
