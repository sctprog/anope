--- conflicted
+++ resolved
@@ -1,17 +1,12 @@
 /*
  * Anope IRC Services
  *
- * Copyright (C) 2003-2016 Anope Team <team@anope.org>
+ * Copyright (C) 2003-2017 Anope Team <team@anope.org>
  *
-<<<<<<< HEAD
  * This file is part of Anope. Anope is free software; you can
  * redistribute it and/or modify it under the terms of the GNU
  * General Public License as published by the Free Software
  * Foundation, version 2.
-=======
- * (C) 2003-2017 Anope Team
- * Contact us at team@anope.org
->>>>>>> 8656b65e
  *
  * This program is distributed in the hope that it will be useful,
  * but WITHOUT ANY WARRANTY; without even the implied warranty of
