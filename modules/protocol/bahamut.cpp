--- conflicted
+++ resolved
@@ -16,11 +16,7 @@
  public:
 	ChannelModeFlood(char modeChar, bool minusNoArg) : ChannelModeParam("FLOOD", modeChar, minusNoArg) { }
 
-<<<<<<< HEAD
-	bool IsValid(const Anope::string &value) const override
-=======
-	bool IsValid(Anope::string &value) const anope_override
->>>>>>> 9a947fa4
+	bool IsValid(Anope::string &value) const override
 	{
 		try
 		{
