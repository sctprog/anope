/* Bahamut functions
 *
 * (C) 2003-2014 Anope Team
 * Contact us at team@anope.org
 *
 * Please read COPYING and README for further details.
 *
 * Based on the original code of Epona by Lara.
 * Based on the original code of Services by Andy Church.
 */

#include "module.h"

class ChannelModeFlood : public ChannelModeParam
{
 public:
	ChannelModeFlood(char modeChar, bool minusNoArg) : ChannelModeParam("FLOOD", modeChar, minusNoArg) { }

	bool IsValid(Anope::string &value) const override
	{
		try
		{
			Anope::string rest;
			if (!value.empty() && value[0] != ':' && convertTo<int>(value[0] == '*' ? value.substr(1) : value, rest, false) > 0 && rest[0] == ':' && rest.length() > 1 && convertTo<int>(rest.substr(1), rest, false) > 0 && rest.empty())
				return true;
		}
		catch (const ConvertException &) { }

		return false;
	}
};

class BahamutIRCdProto : public IRCDProto
{
 public:
	BahamutIRCdProto(Module *creator) : IRCDProto(creator, "Bahamut 1.8.x")
	{
		DefaultPseudoclientModes = "+";
		CanSVSNick = true;
		CanSNLine = true;
		CanSQLine = true;
		CanSQLineChannel = true;
		CanSZLine = true;
		CanSVSHold = true;
		MaxModes = 60;
	}

	void SendModeInternal(const MessageSource &source, const Channel *dest, const Anope::string &buf) override
	{
		if (Servers::Capab.count("TSMODE") > 0)
		{
			UplinkSocket::Message(source) << "MODE " << dest->name << " " << dest->creation_time << " " << buf;
		}
		else
			IRCDProto::SendModeInternal(source, dest, buf);
	}

	void SendModeInternal(const MessageSource &source, User *u, const Anope::string &buf) override
	{
		UplinkSocket::Message(source) << "SVSMODE " << u->nick << " " << u->timestamp << " " << buf;
	}

	void SendGlobalNotice(ServiceBot *bi, const Server *dest, const Anope::string &msg) override
	{
		UplinkSocket::Message(bi) << "NOTICE $" << dest->GetName() << " :" << msg;
	}

	void SendGlobalPrivmsg(ServiceBot *bi, const Server *dest, const Anope::string &msg) override
	{
		UplinkSocket::Message(bi) << "PRIVMSG $" << dest->GetName() << " :" << msg;
	}

	/* SVSHOLD - set */
	void SendSVSHold(const Anope::string &nick, time_t time) override
	{
		UplinkSocket::Message(Me) << "SVSHOLD " << nick << " " << time << " :Being held for registered user";
	}

	/* SVSHOLD - release */
	void SendSVSHoldDel(const Anope::string &nick) override
	{
		UplinkSocket::Message(Me) << "SVSHOLD " << nick << " 0";
	}

	/* SQLINE */
	void SendSQLine(User *, XLine *x) override
	{
		UplinkSocket::Message() << "SQLINE " << x->GetMask() << " :" << x->GetReason();
	}

	/* UNSLINE */
	void SendSGLineDel(XLine *x) override
	{
		UplinkSocket::Message() << "UNSGLINE 0 :" << x->GetMask();
	}

	/* UNSZLINE */
	void SendSZLineDel(XLine *x) override
	{
		/* this will likely fail so its only here for legacy */
		UplinkSocket::Message() << "UNSZLINE 0 " << x->GetHost();
		/* this is how we are supposed to deal with it */
		UplinkSocket::Message() << "RAKILL " << x->GetHost() << " *";
	}

	/* SZLINE */
	void SendSZLine(User *, XLine *x) override
	{
		// Calculate the time left before this would expire, capping it at 2 days
		time_t timeleft = x->GetExpires() - Anope::CurTime;
		if (timeleft > 172800 || !x->GetExpires())
			timeleft = 172800;
		/* this will likely fail so its only here for legacy */
		UplinkSocket::Message() << "SZLINE " << x->GetHost() << " :" << x->GetReason();
		/* this is how we are supposed to deal with it */
		UplinkSocket::Message() << "AKILL " << x->GetHost() << " * " << timeleft << " " << x->GetBy() << " " << Anope::CurTime << " :" << x->GetReason();
	}

	/* SVSNOOP */
	void SendSVSNOOP(const Server *server, bool set) override
	{
		UplinkSocket::Message() << "SVSNOOP " << server->GetName() << " " << (set ? "+" : "-");
	}

	/* SGLINE */
	void SendSGLine(User *, XLine *x) override
	{
		UplinkSocket::Message() << "SGLINE " << x->GetMask().length() << " :" << x->GetMask() << ":" << x->GetReason();
	}

	/* RAKILL */
	void SendAkillDel(XLine *x) override
	{
		if (x->IsRegex() || x->HasNickOrReal())
			return;

		/* ZLine if we can instead */
		if (x->GetUser() == "*")
		{
			cidr a(x->GetHost());
			if (a.valid())
			{
				IRCD->SendSZLineDel(x);
				return;
			}
		}

		UplinkSocket::Message() << "RAKILL " << x->GetHost() << " " << x->GetUser();
	}

	/* TOPIC */
	void SendTopic(const MessageSource &source, Channel *c) override
	{
		UplinkSocket::Message(source) << "TOPIC " << c->name << " " << c->topic_setter << " " << c->topic_ts << " :" << c->topic;
	}

	/* UNSQLINE */
	void SendSQLineDel(XLine *x) override
	{
		UplinkSocket::Message() << "UNSQLINE " << x->GetMask();
	}

	/* JOIN - SJOIN */
	void SendJoin(User *user, Channel *c, const ChannelStatus *status) override
	{
		UplinkSocket::Message(user) << "SJOIN " << c->creation_time << " " << c->name;
		if (status)
		{
			/* First save the channel status incase uc->Status == status */
			ChannelStatus cs = *status;
			/* If the user is internally on the channel with flags, kill them so that
			 * the stacker will allow this.
			 */
			ChanUserContainer *uc = c->FindUser(user);
			if (uc != NULL)
				uc->status.Clear();

			ServiceBot *setter = ServiceBot::Find(user->GetUID());
			for (size_t i = 0; i < cs.Modes().length(); ++i)
				c->SetMode(setter, ModeManager::FindChannelModeByChar(cs.Modes()[i]), user->GetUID(), false);

			if (uc != NULL)
				uc->status = cs;
		}
	}

	void SendAkill(User *u, XLine *x) override
	{
		if (x->IsRegex() || x->HasNickOrReal())
		{
			if (!u)
			{
				/* No user (this akill was just added), and contains nick and/or realname. Find users that match and ban them */
				for (user_map::const_iterator it = UserListByNick.begin(); it != UserListByNick.end(); ++it)
					if (x->manager->Check(it->second, x))
						this->SendAkill(it->second, x);
				return;
			}

			XLine *old = x;

			if (old->manager->HasEntry("*@" + u->host))
				return;

			/* We can't akill x as it has a nick and/or realname included, so create a new akill for *@host */
			x = new XLine(xline);
			x->SetMask("*@" + u->host);
			x->SetBy(old->GetBy());
			x->SetExpires(old->GetExpires());
			x->SetReason(old->GetReason());
			x->SetID(old->GetID());
			old->manager->AddXLine(x);

			Log(Config->GetClient("OperServ"), "akill") << "AKILL: Added an akill for " << x->GetMask() << " because " << u->GetMask() << "#" << u->realname << " matches " << old->GetMask();
		}

		/* ZLine if we can instead */
		if (x->GetUser() == "*")
		{
			cidr a(x->GetHost());
			if (a.valid())
			{
				IRCD->SendSZLine(u, x);
				return;
			}
		}

		// Calculate the time left before this would expire, capping it at 2 days
		time_t timeleft = x->GetExpires() - Anope::CurTime;
		if (timeleft > 172800)
			timeleft = 172800;
		UplinkSocket::Message() << "AKILL " << x->GetHost() << " " << x->GetUser() << " " << timeleft << " " << x->GetBy() << " " << Anope::CurTime << " :" << x->GetReason();
	}

	/*
	  Note: if the stamp is null 0, the below usage is correct of Bahamut
	*/
	void SendSVSKillInternal(const MessageSource &source, User *user, const Anope::string &buf) override
	{
		UplinkSocket::Message(source) << "SVSKILL " << user->nick << " :" << buf;
	}

	void SendBOB() override
	{
		UplinkSocket::Message() << "BURST";
	}

	void SendEOB() override
	{
		UplinkSocket::Message() << "BURST 0";
	}

	void SendClientIntroduction(User *u) override
	{
		Anope::string modes = "+" + u->GetModes();
		UplinkSocket::Message() << "NICK " << u->nick << " 1 " << u->timestamp << " " << modes << " " << u->GetIdent() << " " << u->host << " " << u->server->GetName() << " 0 0 :" << u->realname;
	}

	/* SERVER */
	void SendServer(const Server *server) override
	{
		UplinkSocket::Message() << "SERVER " << server->GetName() << " " << server->GetHops() << " :" << server->GetDescription();
	}

	void SendConnect() override
	{
		UplinkSocket::Message() << "PASS " << Config->Uplinks[Anope::CurrentUplink].password << " :TS";
		UplinkSocket::Message() << "CAPAB SSJOIN NOQUIT BURST UNCONNECT NICKIP TSMODE TS3";
		SendServer(Me);
		/*
		 * SVINFO
		 *	   parv[0] = sender prefix
		 *	   parv[1] = TS_CURRENT for the server
		 *	   parv[2] = TS_MIN for the server
		 *	   parv[3] = server is standalone or connected to non-TS only
		 *	   parv[4] = server's idea of UTC time
		 */
		UplinkSocket::Message() << "SVINFO 3 1 0 :" << Anope::CurTime;
		this->SendBOB();
	}

	void SendChannel(Channel *c) override
	{
		Anope::string modes = c->GetModes(true, true);
		if (modes.empty())
			modes = "+";
		UplinkSocket::Message() << "SJOIN " << c->creation_time << " " << c->name << " " << modes << " :";
	}

	void SendLogin(User *u, NickServ::Nick *) override
	{
		IRCD->SendMode(Config->GetClient("NickServ"), u, "+d %d", u->signon);
	}

	void SendLogout(User *u) override
	{
		IRCD->SendMode(Config->GetClient("NickServ"), u, "+d 1");
	}
};

struct IRCDMessageBurst : IRCDMessage
{
	IRCDMessageBurst(Module *creator) : IRCDMessage(creator, "BURST", 0) { SetFlag(IRCDMESSAGE_REQUIRE_SERVER); SetFlag(IRCDMESSAGE_SOFT_LIMIT); }

	void Run(MessageSource &source, const std::vector<Anope::string> &params) override
	{
		/* If we found a server with the given source, that one just
		 * finished bursting. If there was no source, then our uplink
		 * server finished bursting. -GD
		 */
		Server *s = source.GetServer();
		if (!s)
			s = Me->GetLinks().front();
		if (s)
			s->Sync(true);
	}
};

struct IRCDMessageMode : IRCDMessage
{
	IRCDMessageMode(Module *creator, const Anope::string &sname) : IRCDMessage(creator, sname, 2) { SetFlag(IRCDMESSAGE_SOFT_LIMIT); }

	void Run(MessageSource &source, const std::vector<Anope::string> &params) override
	{
		if (params.size() > 2 && IRCD->IsChannelValid(params[0]))
		{
			Channel *c = Channel::Find(params[0]);
			time_t ts = 0;

			try
			{
				ts = convertTo<time_t>(params[1]);
			}
			catch (const ConvertException &) { }

			Anope::string modes = params[2];
			for (unsigned int i = 3; i < params.size(); ++i)
				modes += " " + params[i];

			if (c)
				c->SetModesInternal(source, modes, ts);
		}
		else
		{
			User *u = User::Find(params[0]);
			if (u)
				u->SetModesInternal(source, "%s", params[1].c_str());
		}
	}
};

/*
 ** NICK - new
 **	  source  = NULL
 **	  parv[0] = nickname
 **	  parv[1] = hopcount
 **	  parv[2] = timestamp
 **	  parv[3] = modes
 **	  parv[4] = username
 **	  parv[5] = hostname
 **	  parv[6] = server
 **	  parv[7] = servicestamp
 **	  parv[8] = IP
 **	  parv[9] = info
 ** NICK - change
 **	  source  = oldnick
 **	  parv[0] = new nickname
 **	  parv[1] = hopcount
 */
struct IRCDMessageNick : IRCDMessage
{
	IRCDMessageNick(Module *creator) : IRCDMessage(creator, "NICK", 2) { SetFlag(IRCDMESSAGE_SOFT_LIMIT); }

	void Run(MessageSource &source, const std::vector<Anope::string> &params) override
	{
		if (params.size() == 10)
		{
			Server *s = Server::Find(params[6]);
			if (s == NULL)
			{
				Log(LOG_DEBUG) << "User " << params[0] << " introduced from non-existent server " << params[6] << "?";
				return;
			}

			NickServ::Nick *na = NULL;
			time_t signon = params[2].is_pos_number_only() ? convertTo<time_t>(params[2]) : 0,
				stamp = params[7].is_pos_number_only() ? convertTo<time_t>(params[7]) : 0;
			if (signon && signon == stamp && NickServ::service)
				na = NickServ::service->FindNick(params[0]);

			User::OnIntroduce(params[0], params[4], params[5], "", params[8], s, params[9], signon, params[3], "", na ? na->GetAccount() : NULL);
		}
		else
			source.GetUser()->ChangeNick(params[0]);
	}
};

struct IRCDMessageServer : IRCDMessage
{
	IRCDMessageServer(Module *creator) : IRCDMessage(creator, "SERVER", 3) { SetFlag(IRCDMESSAGE_REQUIRE_SERVER); }

	void Run(MessageSource &source, const std::vector<Anope::string> &params) override
	{
		unsigned int hops = Anope::string(params[1]).is_pos_number_only() ? convertTo<unsigned>(params[1]) : 0;
		new Server(source.GetServer() == NULL ? Me : source.GetServer(), params[0], hops, params[2]);
	}
};

struct IRCDMessageSJoin : IRCDMessage
{
	IRCDMessageSJoin(Module *creator) : IRCDMessage(creator, "SJOIN", 2) { SetFlag(IRCDMESSAGE_SOFT_LIMIT); }

	void Run(MessageSource &source, const std::vector<Anope::string> &params) override
	{
		Anope::string modes;
		if (params.size() >= 4)
			for (unsigned i = 2; i < params.size(); ++i)
				modes += " " + params[i];
		if (!modes.empty())
			modes.erase(modes.begin());

		std::list<Message::Join::SJoinUser> users;

		/* For some reason, bahamut will send a SJOIN from the user joining a channel
		 * if the channel already existed
		 */
		if (source.GetUser())
		{
			Message::Join::SJoinUser sju;
			sju.second = source.GetUser();
			users.push_back(sju);
		}
		else
		{
			spacesepstream sep(params[params.size() - 1]);
			Anope::string buf;

			while (sep.GetToken(buf))
			{
				Message::Join::SJoinUser sju;

				/* Get prefixes from the nick */
				for (char ch; (ch = ModeManager::GetStatusChar(buf[0]));)
				{
					buf.erase(buf.begin());
					sju.first.AddMode(ch);
				}

				sju.second = User::Find(buf);
				if (!sju.second)
				{
					Log(LOG_DEBUG) << "SJOIN for non-existent user " << buf << " on " << params[1];
					continue;
				}

				users.push_back(sju);
			}
		}

		time_t ts = Anope::string(params[0]).is_pos_number_only() ? convertTo<time_t>(params[0]) : Anope::CurTime;
		Message::Join::SJoin(source, params[1], ts, modes, users);
	}
};

struct IRCDMessageTopic : IRCDMessage
{
	IRCDMessageTopic(Module *creator) : IRCDMessage(creator, "TOPIC", 4) { }

<<<<<<< HEAD
	void Run(MessageSource &, const std::vector<Anope::string> &params) override
=======
	void Run(MessageSource &source, const std::vector<Anope::string> &params) anope_override
>>>>>>> 830361e9
	{
		Channel *c = Channel::Find(params[0]);
		if (c)
			c->ChangeTopicInternal(source.GetUser(), params[1], params[3], Anope::string(params[2]).is_pos_number_only() ? convertTo<time_t>(params[2]) : Anope::CurTime);
	}
};

class ProtoBahamut : public Module
	, public EventHook<Event::UserNickChange>
{
	BahamutIRCdProto ircd_proto;

	/* Core message handlers */
	Message::Away message_away;
	Message::Capab message_capab;
	Message::Error message_error;
	Message::Invite message_invite;
	Message::Join message_join;
	Message::Kick message_kick;
	Message::Kill message_kill;
	Message::MOTD message_motd;
	Message::Notice message_notice;
	Message::Part message_part;
	Message::Ping message_ping;
	Message::Privmsg message_privmsg;
	Message::Quit message_quit;
	Message::SQuit message_squit;
	Message::Stats message_stats;
	Message::Time message_time;
	Message::Version message_version;
	Message::Whois message_whois;

	/* Our message handlers */
	IRCDMessageBurst message_burst;
	IRCDMessageMode message_mode, message_svsmode;
	IRCDMessageNick message_nick;
	IRCDMessageServer message_server;
	IRCDMessageSJoin message_sjoin;
	IRCDMessageTopic message_topic;

 public:
	ProtoBahamut(const Anope::string &modname, const Anope::string &creator) : Module(modname, creator, PROTOCOL | VENDOR)
		, ircd_proto(this)
		, message_away(this)
		, message_capab(this)
		, message_error(this)
		, message_invite(this)
		, message_join(this)
		, message_kick(this)
		, message_kill(this)
		, message_motd(this)
		, message_notice(this)
		, message_part(this)
		, message_ping(this)
		, message_privmsg(this)
		, message_quit(this)
		, message_squit(this)
		, message_stats(this)
		, message_time(this)
		, message_version(this)
		, message_whois(this)

		, message_burst(this)
		, message_mode(this, "MODE")
		, message_svsmode(this, "SVSMODE")
		, message_nick(this)
		, message_server(this)
		, message_sjoin(this)
		, message_topic(this)
	{
	}

	void OnUserNickChange(User *u, const Anope::string &) override
	{
		u->RemoveModeInternal(Me, ModeManager::FindUserModeByName("REGISTERED"));
		IRCD->SendLogout(u);
	}
};

MODULE_INIT(ProtoBahamut)<|MERGE_RESOLUTION|>--- conflicted
+++ resolved
@@ -466,11 +466,7 @@
 {
 	IRCDMessageTopic(Module *creator) : IRCDMessage(creator, "TOPIC", 4) { }
 
-<<<<<<< HEAD
-	void Run(MessageSource &, const std::vector<Anope::string> &params) override
-=======
-	void Run(MessageSource &source, const std::vector<Anope::string> &params) anope_override
->>>>>>> 830361e9
+	void Run(MessageSource &source, const std::vector<Anope::string> &params) override
 	{
 		Channel *c = Channel::Find(params[0]);
 		if (c)
