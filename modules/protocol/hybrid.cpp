--- conflicted
+++ resolved
@@ -255,15 +255,12 @@
 		UplinkSocket::Message(Me) << "SVSNICK " << u->nick << " " << newnick << " " << when;
 	}
 
-<<<<<<< HEAD
-	void SendSVSHold(const Anope::string &nick, time_t t) override
-=======
-	void SendSVSJoin(const MessageSource &source, User *u, const Anope::string &chan, const Anope::string &) anope_override
+	void SendSVSJoin(const MessageSource &source, User *u, const Anope::string &chan, const Anope::string &) override
 	{
 		UplinkSocket::Message(source) << "SVSJOIN " << u->GetUID() << " " << chan;
 	}
 
-	void SendSVSPart(const MessageSource &source, User *u, const Anope::string &chan, const Anope::string &param) anope_override
+	void SendSVSPart(const MessageSource &source, User *u, const Anope::string &chan, const Anope::string &param) override
 	{
 		if (!param.empty())
 			UplinkSocket::Message(source) << "SVSPART " << u->GetUID() << " " << chan << " :" << param;
@@ -271,8 +268,7 @@
 			UplinkSocket::Message(source) << "SVSPART " << u->GetUID() << " " << chan;
 	}
 
-	void SendSVSHold(const Anope::string &nick, time_t t) anope_override
->>>>>>> 9a947fa4
+	void SendSVSHold(const Anope::string &nick, time_t t) override
 	{
 		XLine x(nick, Me->GetName(), Anope::CurTime + t, "Being held for registered user");
 		this->SendSQLine(NULL, &x);
