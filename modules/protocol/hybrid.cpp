/* ircd-hybrid-8 protocol module
 *
 * (C) 2003-2014 Anope Team
 * (C) 2012-2014 ircd-hybrid development team
 *
 * Please read COPYING and README for further details.
 *
 * Based on the original code of Epona by Lara.
 * Based on the original code of Services by Andy Church.
 *
 */

#include "module.h"

static Anope::string UplinkSID;

class HybridProto : public IRCDProto
{
	ServiceBot *FindIntroduced()
	{
		ServiceBot *bi = Config->GetClient("OperServ");
		if (bi && bi->introduced)
			return bi;

		for (ServiceBot *bi2 : Serialize::GetObjects<ServiceBot *>(botinfo))
			if (bi2->introduced)
				return bi2;

		return NULL;
	}

	void SendSVSKillInternal(const MessageSource &source, User *user, const Anope::string &buf) override
	{
		IRCDProto::SendSVSKillInternal(source, user, buf);
		user->KillInternal(source, buf);
	}

  public:
	HybridProto(Module *creator) : IRCDProto(creator, "Hybrid 8.1.x")
	{
		DefaultPseudoclientModes = "+oi";
		CanSVSNick = true;
		CanSVSHold = true;
		CanSVSJoin = true;
		CanSNLine = true;
		CanSQLine = true;
		CanSZLine = true;
		CanCertFP = true;
		CanSetVHost = true;
		RequiresID = true;
		MaxModes = 4;
	}

<<<<<<< HEAD
	void SendGlobalNotice(ServiceBot *bi, const Server *dest, const Anope::string &msg) override
=======
	void SendInvite(const MessageSource &source, const Channel *c, User *u) anope_override
	{
		UplinkSocket::Message(source) << "INVITE " << u->GetUID() << " " << c->name << " " << c->creation_time;
	}

	void SendGlobalNotice(BotInfo *bi, const Server *dest, const Anope::string &msg) anope_override
>>>>>>> c46ec39e
	{
		UplinkSocket::Message(bi) << "NOTICE $$" << dest->GetName() << " :" << msg;
	}

	void SendGlobalPrivmsg(ServiceBot *bi, const Server *dest, const Anope::string &msg) override
	{
		UplinkSocket::Message(bi) << "PRIVMSG $$" << dest->GetName() << " :" << msg;
	}

	void SendGlobopsInternal(const MessageSource &source, const Anope::string &buf) override
	{
		UplinkSocket::Message(source) << "GLOBOPS :" << buf;
	}

	void SendSQLine(User *, XLine *x) override
	{
		UplinkSocket::Message(FindIntroduced()) << "ENCAP * RESV " << (x->GetExpires() ? x->GetExpires() - Anope::CurTime : 0) << " " << x->GetMask() << " 0 :" << x->GetReason();
	}

	void SendSGLineDel(XLine *x) override
	{
		UplinkSocket::Message(Config->GetClient("OperServ")) << "UNXLINE * " << x->GetMask();
	}

	void SendSGLine(User *, XLine *x) override
	{
		UplinkSocket::Message(Config->GetClient("OperServ")) << "XLINE * " << x->GetMask() << " 0 :" << x->GetReason();
	}

	void SendSZLineDel(XLine *x) override
	{
		UplinkSocket::Message(Config->GetClient("OperServ")) << "UNDLINE * " << x->GetHost();
	}

	void SendSZLine(User *, XLine *x) override
	{
		/* Calculate the time left before this would expire, capping it at 2 days */
		time_t timeleft = x->GetExpires() - Anope::CurTime;

		if (timeleft > 172800 || !x->GetExpires())
			timeleft = 172800;

		UplinkSocket::Message(Config->GetClient("OperServ")) << "DLINE * " << timeleft << " " << x->GetHost() << " :" << x->GetReason();
	}

	void SendAkillDel(XLine *x) override
	{
		if (x->IsRegex() || x->HasNickOrReal())
			return;

		UplinkSocket::Message(Config->GetClient("OperServ")) << "UNKLINE * " << x->GetUser() << " " << x->GetHost();
	}

	void SendSQLineDel(XLine *x) override
	{
		UplinkSocket::Message(Config->GetClient("OperServ")) << "UNRESV * " << x->GetMask();
	}

	void SendJoin(User *user, Channel *c, const ChannelStatus *status) override
	{
		/*
		 * Note that we must send our modes with the SJOIN and
		 * can not add them to the mode stacker because ircd-hybrid
		 * does not allow *any* client to op itself
		 */
		UplinkSocket::Message() << "SJOIN " << c->creation_time << " " << c->name << " +"
					<< c->GetModes(true, true) << " :"
					<< (status != NULL ? status->BuildModePrefixList() : "") << user->GetUID();

		/* And update our internal status for this user since this is not going through our mode handling system */
		if (status != NULL)
		{
			ChanUserContainer *uc = c->FindUser(user);

			if (uc != NULL)
				uc->status = *status;
		}
	}

	void SendAkill(User *u, XLine *x) override
	{
		if (x->IsRegex() || x->HasNickOrReal())
		{
			if (!u)
			{
				/*
				 * No user (this akill was just added), and contains nick and/or realname.
				 * Find users that match and ban them.
				 */
				for (user_map::const_iterator it = UserListByNick.begin(); it != UserListByNick.end(); ++it)
					if (x->manager->Check(it->second, x))
						this->SendAkill(it->second, x);

				return;
			}

			XLine *old = x;

			if (old->manager->HasEntry("*@" + u->host))
				return;

			/* We can't akill x as it has a nick and/or realname included, so create a new akill for *@host */
			XLine *xl = new XLine("*@" + u->host, old->GetBy(), old->GetExpires(), old->GetReason(), old->id);

			old->manager->AddXLine(xl);
			x = xl;

			Log(Config->GetClient("OperServ"), "akill") << "AKILL: Added an akill for " << x->GetMask() << " because " << u->GetMask() << "#"
					<< u->realname << " matches " << old->GetMask();
		}

		/* Calculate the time left before this would expire, capping it at 2 days */
		time_t timeleft = x->GetExpires() - Anope::CurTime;

		if (timeleft > 172800 || !x->GetExpires())
			timeleft = 172800;

		UplinkSocket::Message(Config->GetClient("OperServ")) << "KLINE * " << timeleft << " " << x->GetUser() << " " << x->GetHost() << " :" << x->GetReason();
	}

	void SendServer(const Server *server) override
	{
		if (server == Me)
			UplinkSocket::Message() << "SERVER " << server->GetName() << " " << server->GetHops() + 1 << " :" << server->GetDescription();
		else
			UplinkSocket::Message(Me) << "SID " << server->GetName() << " " << server->GetHops() + 1 << " " << server->GetSID() << " :" << server->GetDescription();
	}

	void SendConnect() override
	{
		UplinkSocket::Message() << "PASS " << Config->Uplinks[Anope::CurrentUplink].password << " TS 6 :" << Me->GetSID();

		/*
		 * As of October 13, 2012, ircd-hybrid-8 does support the following capabilities
		 * which are required to work with IRC-services:
		 *
		 * QS     - Can handle quit storm removal
		 * EX     - Can do channel +e exemptions
		 * CHW    - Can do channel wall @#
		 * IE     - Can do invite exceptions
		 * KNOCK  - Supports KNOCK
		 * TBURST - Supports topic burst
		 * ENCAP  - Supports ENCAP
		 * HOPS   - Supports HalfOps
		 * SVS    - Supports services
		 * EOB    - Supports End Of Burst message
		 * TS6    - Capable of TS6 support
		 */
		UplinkSocket::Message() << "CAPAB :QS EX CHW IE ENCAP TBURST SVS HOPS EOB TS6";

		SendServer(Me);

		UplinkSocket::Message() << "SVINFO 6 5 0 :" << Anope::CurTime;
	}

	void SendClientIntroduction(User *u) override
	{
		Anope::string modes = "+" + u->GetModes();

		UplinkSocket::Message(Me) << "UID " << u->nick << " 1 " << u->timestamp << " " << modes << " "
					 << u->GetIdent() << " " << u->host << " 0 " << u->GetUID() << " 0 :" << u->realname;
	}

	void SendEOB() override
	{
		UplinkSocket::Message(Me) << "EOB";
	}

	void SendModeInternal(const MessageSource &source, User *u, const Anope::string &buf) override
	{
		UplinkSocket::Message(source) << "SVSMODE " << u->GetUID() << " " << u->timestamp << " " << buf;
	}

	void SendLogin(User *u, NickServ::Nick *na) override
	{
		IRCD->SendMode(Config->GetClient("NickServ"), u, "+d %s", na->GetAccount()->GetDisplay().c_str());
	}

	void SendLogout(User *u) override
	{
		IRCD->SendMode(Config->GetClient("NickServ"), u, "+d 0");
	}

	void SendChannel(Channel *c) override
	{
		Anope::string modes = c->GetModes(true, true);

		if (modes.empty())
			modes = "+";

		UplinkSocket::Message() << "SJOIN " << c->creation_time << " " << c->name << " " << modes << " :";
	}

	void SendTopic(const MessageSource &source, Channel *c) override
	{
		UplinkSocket::Message(source) << "TBURST " << c->creation_time << " " << c->name << " " << c->topic_ts << " " << c->topic_setter << " :" << c->topic;
	}

	void SendForceNickChange(User *u, const Anope::string &newnick, time_t when) override
	{
		UplinkSocket::Message(Me) << "SVSNICK " << u->nick << " " << newnick << " " << when;
	}

	void SendSVSJoin(const MessageSource &source, User *u, const Anope::string &chan, const Anope::string &) override
	{
		UplinkSocket::Message(source) << "SVSJOIN " << u->GetUID() << " " << chan;
	}

	void SendSVSPart(const MessageSource &source, User *u, const Anope::string &chan, const Anope::string &param) override
	{
		if (!param.empty())
			UplinkSocket::Message(source) << "SVSPART " << u->GetUID() << " " << chan << " :" << param;
		else
			UplinkSocket::Message(source) << "SVSPART " << u->GetUID() << " " << chan;
	}

	void SendSVSHold(const Anope::string &nick, time_t t) override
	{
		XLine x(nick, Me->GetName(), Anope::CurTime + t, "Being held for registered user");
		this->SendSQLine(NULL, &x);
	}

	void SendSVSHoldDel(const Anope::string &nick) override
	{
		XLine x(nick);
		this->SendSQLineDel(&x);
	}

	void SendVhost(User *u, const Anope::string &ident, const Anope::string &host) override
	{
		u->SetMode(Config->GetClient("HostServ"), "CLOAK", host);
	}

	void SendVhostDel(User *u) override
	{
		u->RemoveMode(Config->GetClient("HostServ"), "CLOAK", u->host);
	}

	bool IsIdentValid(const Anope::string &ident) override
	{
		if (ident.empty() || ident.length() > Config->GetBlock("networkinfo")->Get<unsigned>("userlen"))
			return false;

		Anope::string chars = "~}|{ `_^]\\[ .-$";

		for (unsigned i = 0; i < ident.length(); ++i)
		{
			const char &c = ident[i];

			if ((c >= 'A' && c <= 'Z') || (c >= 'a' && c <= 'z') || (c >= '0' && c <= '9'))
				continue;

			if (chars.find(c) != Anope::string::npos)
				continue;

			return false;
		}

		return true;
	}
};

struct IRCDMessageBMask : IRCDMessage
{
	IRCDMessageBMask(Module *creator) : IRCDMessage(creator, "BMASK", 4) { SetFlag(IRCDMESSAGE_REQUIRE_SERVER); }

	/*            0          1        2  3              */
	/* :0MC BMASK 1350157102 #channel b :*!*@*.test.com */
	void Run(MessageSource &source, const std::vector<Anope::string> &params) override
	{
		Channel *c = Channel::Find(params[1]);
		ChannelMode *mode = ModeManager::FindChannelModeByChar(params[2][0]);

		if (c && mode)
		{
			spacesepstream bans(params[3]);
			Anope::string token;
			while (bans.GetToken(token))
				c->SetModeInternal(source, mode, token);
		}
	}
};

struct IRCDMessageEOB : IRCDMessage
{
	IRCDMessageEOB(Module *craetor) : IRCDMessage(craetor, "EOB", 0) { SetFlag(IRCDMESSAGE_REQUIRE_SERVER); }

	void Run(MessageSource &source, const std::vector<Anope::string> &params) override
	{
		source.GetServer()->Sync(true);
	}
};

struct IRCDMessageJoin : Message::Join
{
	IRCDMessageJoin(Module *creator) : Message::Join(creator, "JOIN") { }

	void Run(MessageSource &source, const std::vector<Anope::string> &params) override
	{
		if (params.size() < 2)
			return;

		std::vector<Anope::string> p = params;
		p.erase(p.begin());

		return Message::Join::Run(source, p);
	}
};

struct IRCDMessageNick : IRCDMessage
{
	IRCDMessageNick(Module *creator) : IRCDMessage(creator, "NICK", 2) { SetFlag(IRCDMESSAGE_REQUIRE_USER); }

	/*                 0       1          */
	/* :0MCAAAAAB NICK newnick 1350157102 */
	void Run(MessageSource &source, const std::vector<Anope::string> &params) override
	{
		source.GetUser()->ChangeNick(params[0], convertTo<time_t>(params[1]));
	}
};

struct IRCDMessagePass : IRCDMessage
{
	IRCDMessagePass(Module *creator) : IRCDMessage(creator, "PASS", 4) { SetFlag(IRCDMESSAGE_REQUIRE_SERVER); }

	/*      0        1  2 3   */
	/* PASS password TS 6 0MC */
	void Run(MessageSource &source, const std::vector<Anope::string> &params) override
	{
		UplinkSID = params[3];
	}
};

struct IRCDMessagePong : IRCDMessage
{
	IRCDMessagePong(Module *creator) : IRCDMessage(creator, "PONG", 0) { SetFlag(IRCDMESSAGE_SOFT_LIMIT); SetFlag(IRCDMESSAGE_REQUIRE_SERVER); }

	void Run(MessageSource &source, const std::vector<Anope::string> &params) override
	{
		source.GetServer()->Sync(false);
	}
};

struct IRCDMessageServer : IRCDMessage
{
	IRCDMessageServer(Module *creator) : IRCDMessage(creator, "SERVER", 3) { SetFlag(IRCDMESSAGE_REQUIRE_SERVER); }

	/*        0          1  2                       */
	/* SERVER hades.arpa 1 :ircd-hybrid test server */
	void Run(MessageSource &source, const std::vector<Anope::string> &params) override
	{
		/* Servers other than our immediate uplink are introduced via SID */
		if (params[1] != "1")
			return;

		new Server(source.GetServer() == NULL ? Me : source.GetServer(), params[0], 1, params[2], UplinkSID);

		IRCD->SendPing(Me->GetName(), params[0]);
	}
};

struct IRCDMessageSID : IRCDMessage
{
	IRCDMessageSID(Module *creator) : IRCDMessage(creator, "SID", 4) { SetFlag(IRCDMESSAGE_REQUIRE_SERVER); }

	/*          0          1 2    3                       */
	/* :0MC SID hades.arpa 2 4XY :ircd-hybrid test server */
	void Run(MessageSource &source, const std::vector<Anope::string> &params) override
	{
		unsigned int hops = params[1].is_pos_number_only() ? convertTo<unsigned>(params[1]) : 0;
		new Server(source.GetServer() == NULL ? Me : source.GetServer(), params[0], hops, params[3], params[2]);

		IRCD->SendPing(Me->GetName(), params[0]);
	}
};

struct IRCDMessageSJoin : IRCDMessage
{
	IRCDMessageSJoin(Module *creator) : IRCDMessage(creator, "SJOIN", 2) { SetFlag(IRCDMESSAGE_REQUIRE_SERVER); SetFlag(IRCDMESSAGE_SOFT_LIMIT); }

	void Run(MessageSource &source, const std::vector<Anope::string> &params) override
	{
		Anope::string modes;
		if (params.size() >= 3)
			for (unsigned i = 2; i < params.size() - 1; ++i)
				modes += " " + params[i];
		if (!modes.empty())
			modes.erase(modes.begin());

		std::list<Message::Join::SJoinUser> users;

		spacesepstream sep(params[params.size() - 1]);
		Anope::string buf;

		while (sep.GetToken(buf))
		{
			Message::Join::SJoinUser sju;

			/* Get prefixes from the nick */
			for (char ch; (ch = ModeManager::GetStatusChar(buf[0]));)
			{
				buf.erase(buf.begin());
				sju.first.AddMode(ch);
			}

			sju.second = User::Find(buf);
			if (!sju.second)
			{
				Log(LOG_DEBUG) << "SJOIN for nonexistant user " << buf << " on " << params[1];
				continue;
			}

			users.push_back(sju);
		}

		time_t ts = Anope::string(params[0]).is_pos_number_only() ? convertTo<time_t>(params[0]) : Anope::CurTime;
		Message::Join::SJoin(source, params[1], ts, modes, users);
	}
};

struct IRCDMessageSVSMode : IRCDMessage
{
	IRCDMessageSVSMode(Module *creator) : IRCDMessage(creator, "SVSMODE", 3) { SetFlag(IRCDMESSAGE_SOFT_LIMIT); }

	/*
	 * parv[0] = nickname
	 * parv[1] = TS
	 * parv[2] = mode
	 * parv[3] = optional argument (services id)
	 */
	void Run(MessageSource &source, const std::vector<Anope::string> &params) override
	{
		User *u = User::Find(params[0]);
		if (!u)
			return;

		if (!params[1].is_pos_number_only() || convertTo<time_t>(params[1]) != u->timestamp)
			return;

		u->SetModesInternal(source, "%s", params[2].c_str());
	}
};

struct IRCDMessageTBurst : IRCDMessage
{
	IRCDMessageTBurst(Module *creator) : IRCDMessage(creator, "TBURST", 5) { }

	void Run(MessageSource &source, const std::vector<Anope::string> &params) override
	{
		Anope::string setter;
		sepstream(params[3], '!').GetToken(setter, 0);
		time_t topic_time = Anope::string(params[2]).is_pos_number_only() ? convertTo<time_t>(params[2]) : Anope::CurTime;
		Channel *c = Channel::Find(params[1]);

		if (c)
			c->ChangeTopicInternal(setter, params[4], topic_time);
	}
};

struct IRCDMessageTMode : IRCDMessage
{
	IRCDMessageTMode(Module *creator) : IRCDMessage(creator, "TMODE", 3) { SetFlag(IRCDMESSAGE_SOFT_LIMIT); }

	void Run(MessageSource &source, const std::vector<Anope::string> &params) override
	{
		time_t ts = 0;

		try
		{
			ts = convertTo<time_t>(params[0]);
		}
		catch (const ConvertException &) { }

		Channel *c = Channel::Find(params[1]);
		Anope::string modes = params[2];

		for (unsigned i = 3; i < params.size(); ++i)
			modes += " " + params[i];

		if (c)
			c->SetModesInternal(source, modes, ts);
	}
};

struct IRCDMessageUID : IRCDMessage
{
	IRCDMessageUID(Module *creator) : IRCDMessage(creator, "UID", 10) { SetFlag(IRCDMESSAGE_REQUIRE_SERVER); }

	/*          0     1 2          3   4      5             6        7         8           9                   */
	/* :0MC UID Steve 1 1350157102 +oi ~steve resolved.host 10.0.0.1 0MCAAAAAB 1350157108 :Mining all the time */
	void Run(MessageSource &source, const std::vector<Anope::string> &params) override
	{
		Anope::string ip = params[6];

		if (ip == "0") /* Can be 0 for spoofed clients */
			ip.clear();

		NickServ::Nick *na = NULL;
		if (params[8] != "0")
			na = NickServ::FindNick(params[8]);

		/* Source is always the server */
		User::OnIntroduce(params[0], params[4], params[5], "",
				ip, source.GetServer(),
				params[9], params[2].is_pos_number_only() ? convertTo<time_t>(params[2]) : 0,
				params[3], params[7], na ? na->GetAccount() : NULL);
	}
};

struct IRCDMessageCertFP: IRCDMessage
{
	IRCDMessageCertFP(Module *creator) : IRCDMessage(creator, "CERTFP", 1) { SetFlag(IRCDMESSAGE_REQUIRE_USER); }

	/*                   0                                                                */
	/* :0MCAAAAAB CERTFP 4C62287BA6776A89CD4F8FF10A62FFB35E79319F51AF6C62C674984974FCCB1D */
	void Run(MessageSource &source, const std::vector<Anope::string> &params) override
	{
		User *u = source.GetUser();

		u->fingerprint = params[0];
		Event::OnFingerprint(&Event::Fingerprint::OnFingerprint, u);
	}
};

class ProtoHybrid : public Module
	, public EventHook<Event::UserNickChange>
{
	HybridProto ircd_proto;

	/* Core message handlers */
	Message::Away message_away;
	Message::Capab message_capab;
	Message::Error message_error;
	Message::Invite message_invite;
	Message::Kick message_kick;
	Message::Kill message_kill;
	Message::Mode message_mode;
	Message::MOTD message_motd;
	Message::Notice message_notice;
	Message::Part message_part;
	Message::Ping message_ping;
	Message::Privmsg message_privmsg;
	Message::Quit message_quit;
	Message::SQuit message_squit;
	Message::Stats message_stats;
	Message::Time message_time;
	Message::Topic message_topic;
	Message::Version message_version;
	Message::Whois message_whois;

	/* Our message handlers */
	IRCDMessageBMask message_bmask;
	IRCDMessageEOB message_eob;
	IRCDMessageJoin message_join;
	IRCDMessageNick message_nick;
	IRCDMessagePass message_pass;
	IRCDMessagePong message_pong;
	IRCDMessageServer message_server;
	IRCDMessageSID message_sid;
	IRCDMessageSJoin message_sjoin;
	IRCDMessageSVSMode message_svsmode;
	IRCDMessageTBurst message_tburst;
	IRCDMessageTMode message_tmode;
	IRCDMessageUID message_uid;
	IRCDMessageCertFP message_certfp;

	void AddModes()
	{
		/* Add user modes */
		ModeManager::AddUserMode(new UserModeOperOnly("ADMIN", 'a'));
		ModeManager::AddUserMode(new UserModeOperOnly("CALLERID", 'g'));
		ModeManager::AddUserMode(new UserMode("INVIS", 'i'));
		ModeManager::AddUserMode(new UserModeOperOnly("LOCOPS", 'l'));
		ModeManager::AddUserMode(new UserModeOperOnly("OPER", 'o'));
		ModeManager::AddUserMode(new UserModeNoone("REGISTERED", 'r'));
		ModeManager::AddUserMode(new UserModeOperOnly("SNOMASK", 's'));
		ModeManager::AddUserMode(new UserMode("WALLOPS", 'w'));
		ModeManager::AddUserMode(new UserModeOperOnly("OPERWALLS", 'z'));
		ModeManager::AddUserMode(new UserMode("DEAF", 'D'));
		ModeManager::AddUserMode(new UserModeOperOnly("HIDEOPER", 'H'));
		ModeManager::AddUserMode(new UserMode("REGPRIV", 'R'));
		ModeManager::AddUserMode(new UserModeNoone("SSL", 'S'));
		ModeManager::AddUserMode(new UserMode("CLOAK", 'x'));

		/* b/e/I */
		ModeManager::AddChannelMode(new ChannelModeList("BAN", 'b'));
		ModeManager::AddChannelMode(new ChannelModeList("EXCEPT", 'e'));
		ModeManager::AddChannelMode(new ChannelModeList("INVITEOVERRIDE", 'I'));

		/* v/h/o/a/q */
		ModeManager::AddChannelMode(new ChannelModeStatus("VOICE", 'v', '+', 0));
		ModeManager::AddChannelMode(new ChannelModeStatus("HALFOP", 'h', '%', 1));
		ModeManager::AddChannelMode(new ChannelModeStatus("OP", 'o', '@', 2));

		/* l/k */
		ModeManager::AddChannelMode(new ChannelModeParam("LIMIT", 'l', true));
		ModeManager::AddChannelMode(new ChannelModeKey('k'));

		/* Add channel modes */
		ModeManager::AddChannelMode(new ChannelMode("BLOCKCOLOR", 'c'));
		ModeManager::AddChannelMode(new ChannelMode("INVITE", 'i'));
		ModeManager::AddChannelMode(new ChannelMode("MODERATED", 'm'));
		ModeManager::AddChannelMode(new ChannelMode("NOEXTERNAL", 'n'));
		ModeManager::AddChannelMode(new ChannelMode("PRIVATE", 'p'));
		ModeManager::AddChannelMode(new ChannelModeNoone("REGISTERED", 'r'));
		ModeManager::AddChannelMode(new ChannelMode("SECRET", 's'));
		ModeManager::AddChannelMode(new ChannelMode("TOPIC", 't'));
		ModeManager::AddChannelMode(new ChannelModeOperOnly("OPERONLY", 'O'));
		ModeManager::AddChannelMode(new ChannelMode("REGMODERATED", 'M'));
		ModeManager::AddChannelMode(new ChannelMode("REGISTEREDONLY", 'R'));
		ModeManager::AddChannelMode(new ChannelMode("SSL", 'S'));
	}

public:
	ProtoHybrid(const Anope::string &modname, const Anope::string &creator) : Module(modname, creator, PROTOCOL | VENDOR)
		, ircd_proto(this)
		, message_away(this)
		, message_capab(this)
		, message_error(this)
		, message_invite(this)
		, message_kick(this)
		, message_kill(this)
		, message_mode(this)
		, message_motd(this)
		, message_notice(this)
		, message_part(this)
		, message_ping(this)
		, message_privmsg(this)
		, message_quit(this)
		, message_squit(this)
		, message_stats(this)
		, message_time(this)
		, message_topic(this)
		, message_version(this)
		, message_whois(this)
		, message_bmask(this)
		, message_eob(this)
		, message_join(this)
		, message_nick(this)
		, message_pass(this)
		, message_pong(this)
		, message_server(this)
		, message_sid(this)
		, message_sjoin(this)
		, message_svsmode(this)
		, message_tburst(this)
		, message_tmode(this)
		, message_uid(this)
		, message_certfp(this)
	{
		if (Config->GetModule(this))
			this->AddModes();
	}

	void OnUserNickChange(User *u, const Anope::string &) override
	{
		u->RemoveModeInternal(Me, ModeManager::FindUserModeByName("REGISTERED"));
	}
};

MODULE_INIT(ProtoHybrid)<|MERGE_RESOLUTION|>--- conflicted
+++ resolved
@@ -51,16 +51,12 @@
 		MaxModes = 4;
 	}
 
-<<<<<<< HEAD
+	void SendInvite(const MessageSource &source, const Channel *c, User *u) override
+	{
+		UplinkSocket::Message(source) << "INVITE " << u->GetUID() << " " << c->name << " " << c->creation_time;
+	}
+
 	void SendGlobalNotice(ServiceBot *bi, const Server *dest, const Anope::string &msg) override
-=======
-	void SendInvite(const MessageSource &source, const Channel *c, User *u) anope_override
-	{
-		UplinkSocket::Message(source) << "INVITE " << u->GetUID() << " " << c->name << " " << c->creation_time;
-	}
-
-	void SendGlobalNotice(BotInfo *bi, const Server *dest, const Anope::string &msg) anope_override
->>>>>>> c46ec39e
 	{
 		UplinkSocket::Message(bi) << "NOTICE $$" << dest->GetName() << " :" << msg;
 	}
