/*
 * (C) 2003-2014 Anope Team
 * Contact us at team@anope.org
 *
 * Please read COPYING and README for further details.
 */

#include "module.h"
#include "modules/dns.h"

using namespace DNS;

static ServiceReference<XLineManager> akills("XLineManager", "xlinemanager/sgline");

struct Blacklist
{
	struct Reply
	{
		int code;
		Anope::string reason;
		bool allow_account;

		Reply() : code(0), allow_account(false) { }
	};

	Anope::string name;
	time_t bantime;
	Anope::string reason;
	std::vector<Reply> replies;

	Blacklist() : bantime(0) { }

	Reply *Find(int code)
	{
		for (unsigned int i = 0; i < replies.size(); ++i)
			if (replies[i].code == code)
				return &replies[i];
		return NULL;
	}
};

class DNSBLResolver : public Request
{
	Reference<User> user;
	Blacklist blacklist;
	bool add_to_akill;

 public:
	DNSBLResolver(Module *c, User *u, const Blacklist &b, const Anope::string &host, bool add_akill) : Request(DNS::manager, c, host, QUERY_A, true), user(u), blacklist(b), add_to_akill(add_akill) { }

	void OnLookupComplete(const Query *record) override
	{
		if (!user || user->Quitting())
			return;

		const ResourceRecord &ans_record = record->answers[0];
		// Replies should be in 127.0.0.0/24
		if (ans_record.rdata.find("127.0.0.") != 0)
			return;

		sockaddrs sresult;
		sresult.pton(AF_INET, ans_record.rdata);
		int result = sresult.sa4.sin_addr.s_addr >> 24;

		Blacklist::Reply *reply = blacklist.Find(result);
		if (!blacklist.replies.empty() && !reply)
			return;

		if (reply && reply->allow_account && user->Account())
			return;

		Anope::string reason = this->blacklist.reason, addr = user->ip.addr();
		reason = reason.replace_all_cs("%n", user->nick);
		reason = reason.replace_all_cs("%u", user->GetIdent());
		reason = reason.replace_all_cs("%g", user->realname);
		reason = reason.replace_all_cs("%h", user->host);
		reason = reason.replace_all_cs("%i", addr);
<<<<<<< HEAD
		reason = reason.replace_all_cs("%r", record_reason);
		reason = reason.replace_all_cs("%N", Config->GetBlock("networkinfo")->Get<Anope::string>("networkname"));
=======
		reason = reason.replace_all_cs("%r", reply ? reply->reason : "");
		reason = reason.replace_all_cs("%N", Config->GetBlock("networkinfo")->Get<const Anope::string>("networkname"));
>>>>>>> c46ec39e

		ServiceBot *OperServ = Config->GetClient("OperServ");
		Log(creator, "dnsbl", OperServ) << user->GetMask() << " (" << addr << ") appears in " << this->blacklist.name;

		XLine *x = new XLine(xline);
		x->SetMask("*@" + addr);
		x->SetBy(OperServ ? OperServ->nick : "m_dnsbl");
		x->SetCreated(Anope::CurTime);
		x->SetExpires(Anope::CurTime + this->blacklist.bantime);
		x->SetReason(reason);
		x->SetID(XLineManager::GenerateUID());

		if (this->add_to_akill && akills)
		{
			akills->AddXLine(x);
			akills->Send(NULL, x);
		}
		else
		{
			IRCD->SendAkill(NULL, x);
			delete x;
		}
	}
};

class ModuleDNSBL : public Module
	, public EventHook<Event::UserConnect>
{
	std::vector<Blacklist> blacklists;
	std::set<Anope::string> exempts;
	bool check_on_connect;
	bool check_on_netburst;
	bool add_to_akill;

 public:
	ModuleDNSBL(const Anope::string &modname, const Anope::string &creator) : Module(modname, creator, VENDOR | EXTRA)
	{

	}

	void OnReload(Configuration::Conf *conf) override
	{
		Configuration::Block *block = conf->GetModule(this);
		this->check_on_connect = block->Get<bool>("check_on_connect");
		this->check_on_netburst = block->Get<bool>("check_on_netburst");
		this->add_to_akill = block->Get<bool>("add_to_akill", "yes");

		this->blacklists.clear();
		for (int i = 0; i < block->CountBlock("blacklist"); ++i)
		{
			Configuration::Block *bl = block->GetBlock("blacklist", i);
			Blacklist blacklist;

<<<<<<< HEAD
			Anope::string bname = bl->Get<Anope::string>("name");
			if (bname.empty())
				continue;
			time_t bantime = bl->Get<time_t>("time", "4h");
			Anope::string reason = bl->Get<Anope::string>("reason");
			std::map<int, Anope::string> replies;
			for (int j = 0; j < 256; ++j)
			{
				Anope::string k = bl->Get<Anope::string>(stringify(j));
				if (!k.empty())
					replies[j] = k;
=======
			blacklist.name = bl->Get<Anope::string>("name");
			if (blacklist.name.empty())
				continue;
			blacklist.bantime = bl->Get<time_t>("time", "4h");
			blacklist.reason = bl->Get<Anope::string>("reason");

			for (int j = 0; j < bl->CountBlock("reply"); ++j)
			{
				Configuration::Block *reply = bl->GetBlock("reply", j);
				Blacklist::Reply r;

				r.code = reply->Get<int>("code");
				r.reason = reply->Get<Anope::string>("reason");
				r.allow_account = reply->Get<bool>("allow_account");

				blacklist.replies.push_back(r);
>>>>>>> c46ec39e
			}

			this->blacklists.push_back(blacklist);
		}

		this->exempts.clear();
		for (int i = 0; i < block->CountBlock("exempt"); ++i)
			this->exempts.insert(block->Get<Anope::string>("ip"));
	}

	void OnUserConnect(User *user, bool &exempt) override
	{
		if (exempt || user->Quitting() || (!this->check_on_connect && !Me->IsSynced()) || !DNS::manager)
			return;

		if (!this->check_on_netburst && !user->server->IsSynced())
			return;

		/* At this time we only support IPv4 */
		if (!user->ip.valid() || user->ip.sa.sa_family != AF_INET)
			/* User doesn't have a valid IPv4 IP (ipv6/spoof/etc) */
			return;

		if (this->exempts.count(user->ip.addr()))
			return;

		const unsigned long &ip = user->ip.sa4.sin_addr.s_addr;
		unsigned long reverse_ip = (ip << 24) | ((ip & 0xFF00) << 8) | ((ip & 0xFF0000) >> 8) | (ip >> 24);

		sockaddrs reverse = user->ip;
		reverse.sa4.sin_addr.s_addr = reverse_ip;

		for (unsigned i = 0; i < this->blacklists.size(); ++i)
		{
			const Blacklist &b = this->blacklists[i];

			Anope::string dnsbl_host = reverse.addr() + "." + b.name;
			DNSBLResolver *res = NULL;
			try
			{
				res = new DNSBLResolver(this, user, b, dnsbl_host, this->add_to_akill);
				DNS::manager->Process(res);
			}
			catch (const SocketException &ex)
			{
				delete res;
				Log(this) << ex.GetReason();
			}
		}
	}
};

MODULE_INIT(ModuleDNSBL)
<|MERGE_RESOLUTION|>--- conflicted
+++ resolved
@@ -75,13 +75,8 @@
 		reason = reason.replace_all_cs("%g", user->realname);
 		reason = reason.replace_all_cs("%h", user->host);
 		reason = reason.replace_all_cs("%i", addr);
-<<<<<<< HEAD
-		reason = reason.replace_all_cs("%r", record_reason);
+		reason = reason.replace_all_cs("%r", reply ? reply->reason : "");
 		reason = reason.replace_all_cs("%N", Config->GetBlock("networkinfo")->Get<Anope::string>("networkname"));
-=======
-		reason = reason.replace_all_cs("%r", reply ? reply->reason : "");
-		reason = reason.replace_all_cs("%N", Config->GetBlock("networkinfo")->Get<const Anope::string>("networkname"));
->>>>>>> c46ec39e
 
 		ServiceBot *OperServ = Config->GetClient("OperServ");
 		Log(creator, "dnsbl", OperServ) << user->GetMask() << " (" << addr << ") appears in " << this->blacklist.name;
@@ -135,19 +130,6 @@
 			Configuration::Block *bl = block->GetBlock("blacklist", i);
 			Blacklist blacklist;
 
-<<<<<<< HEAD
-			Anope::string bname = bl->Get<Anope::string>("name");
-			if (bname.empty())
-				continue;
-			time_t bantime = bl->Get<time_t>("time", "4h");
-			Anope::string reason = bl->Get<Anope::string>("reason");
-			std::map<int, Anope::string> replies;
-			for (int j = 0; j < 256; ++j)
-			{
-				Anope::string k = bl->Get<Anope::string>(stringify(j));
-				if (!k.empty())
-					replies[j] = k;
-=======
 			blacklist.name = bl->Get<Anope::string>("name");
 			if (blacklist.name.empty())
 				continue;
@@ -164,7 +146,6 @@
 				r.allow_account = reply->Get<bool>("allow_account");
 
 				blacklist.replies.push_back(r);
->>>>>>> c46ec39e
 			}
 
 			this->blacklists.push_back(blacklist);
