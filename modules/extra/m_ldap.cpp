--- conflicted
+++ resolved
@@ -269,32 +269,19 @@
 
 		ldap_unbind_ext(this->con, NULL, NULL);
 	}
-<<<<<<< HEAD
-
-	LDAPQuery BindAsAdmin(LDAPInterface *i)
-=======
 	
-	void BindAsAdmin(LDAPInterface *i) anope_override
->>>>>>> 830361e9
+	void BindAsAdmin(LDAPInterface *i) override
 	{
 		this->Bind(i, this->admin_binddn, this->admin_pass);
 	}
 
-<<<<<<< HEAD
-	LDAPQuery Bind(LDAPInterface *i, const Anope::string &who, const Anope::string &pass) override
-=======
-	void Bind(LDAPInterface *i, const Anope::string &who, const Anope::string &pass) anope_override
->>>>>>> 830361e9
+	void Bind(LDAPInterface *i, const Anope::string &who, const Anope::string &pass) override
 	{
 		LDAPBind *b = new LDAPBind(this, i, who, pass);
 		QueueRequest(b);
 	}
 
-<<<<<<< HEAD
-	LDAPQuery Search(LDAPInterface *i, const Anope::string &base, const Anope::string &filter) override
-=======
-	void Search(LDAPInterface *i, const Anope::string &base, const Anope::string &filter) anope_override
->>>>>>> 830361e9
+	void Search(LDAPInterface *i, const Anope::string &base, const Anope::string &filter) override
 	{
 		if (i == NULL)
 			throw LDAPException("No interface");
@@ -303,11 +290,7 @@
 		QueueRequest(s);
 	}
 
-<<<<<<< HEAD
-	LDAPQuery Add(LDAPInterface *i, const Anope::string &dn, LDAPMods &attributes) override
-=======
-	void Add(LDAPInterface *i, const Anope::string &dn, LDAPMods &attributes) anope_override
->>>>>>> 830361e9
+	void Add(LDAPInterface *i, const Anope::string &dn, LDAPMods &attributes) override
 	{
 		LDAPAdd *add = new LDAPAdd(this, i, dn, attributes);
 		QueueRequest(add);
@@ -325,12 +308,8 @@
 		QueueRequest(mod);
 	}
 
-<<<<<<< HEAD
-	LDAPQuery Del(LDAPInterface *i, const Anope::string &dn) override
-=======
  private:
 	void BuildReply(int res, LDAPRequest *req)
->>>>>>> 830361e9
 	{
 		LDAPResult *ldap_result = req->result = new LDAPResult();
 		req->result->type = req->type;
@@ -346,19 +325,7 @@
 			return;
 		}
 
-<<<<<<< HEAD
-		return msgid;
-	}
-
-	LDAPQuery Modify(LDAPInterface *i, const Anope::string &base, LDAPMods &attributes) override
-	{
-		LDAPMod **mods = this->BuildMods(attributes);
-		LDAPQuery msgid;
-		int ret = ldap_modify_ext(this->con, base.c_str(), mods, NULL, NULL, &msgid);
-		this->FreeMods(mods);
-=======
 		/* a search result */
->>>>>>> 830361e9
 
 		for (LDAPMessage *cur = ldap_first_message(this->con, req->message); cur; cur = ldap_next_message(this->con, cur))
 		{
@@ -395,12 +362,7 @@
 		}
 	}
 
-<<<<<<< HEAD
- public:
-	void Run() override
-=======
 	void SendRequests()
->>>>>>> 830361e9
 	{
 		process_mutex.Lock();
 
@@ -527,17 +489,9 @@
 
 			if (this->LDAPServices.find(connname) == this->LDAPServices.end())
 			{
-<<<<<<< HEAD
 				const Anope::string &server = ldap->Get<Anope::string>("server", "127.0.0.1");
-				int port = ldap->Get<int>("port", "389");
 				const Anope::string &admin_binddn = ldap->Get<Anope::string>("admin_binddn");
-				const Anope::string &admin_password = ldap->Get<Anope::string>("admin_password");
-				time_t timeout = ldap->Get<time_t>("timeout", "5");
-=======
-				const Anope::string &server = ldap->Get<const Anope::string>("server", "127.0.0.1");
-				const Anope::string &admin_binddn = ldap->Get<const Anope::string>("admin_binddn");
-				const Anope::string &admin_password = ldap->Get<const Anope::string>("admin_password");
->>>>>>> 830361e9
+				const Anope::string &admin_password = ldap->GetAnope::string>("admin_password");
 
 				try
 				{
@@ -588,10 +542,7 @@
 			}
 
 			s->Unlock();
-<<<<<<< HEAD
-=======
 			s->process_mutex.Unlock();
->>>>>>> 830361e9
 		}
 	}
 
