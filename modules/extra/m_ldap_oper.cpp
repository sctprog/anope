--- conflicted
+++ resolved
@@ -13,16 +13,7 @@
 	{
 	}
 
-<<<<<<< HEAD
-	void Add(LDAPQuery id, const Anope::string &nick)
-	{
-		this->requests[id] = nick;
-	}
-
 	void OnResult(const LDAPResult &r) override
-=======
-	void OnResult(const LDAPResult &r) anope_override
->>>>>>> 830361e9
 	{
 		if (!u || !u->Account())
 			return;
@@ -47,11 +38,8 @@
 				o = new Oper(u->nick, ot);
 				my_opers.insert(o);
 				nc->o = o;
-<<<<<<< HEAD
-				Log(this->owner) << "m_ldap_oper: Tied " << u->nick << " (" << nc->GetDisplay() << ") to opertype " << ot->GetName();
-=======
-				Log(this->owner) << "Tied " << u->nick << " (" << nc->display << ") to opertype " << ot->GetName();
->>>>>>> 2.0
+
+				Log(this->owner) << "Tied " << u->nick << " (" << nc->GetDisplay() << ") to opertype " << ot->GetName();
 			}
 		}
 		catch (const LDAPException &ex)
@@ -65,11 +53,7 @@
 				}
 				nc->o = NULL;
 
-<<<<<<< HEAD
-				Log() << "Removed services operator from " << u->nick << " (" << nc->GetDisplay() << ")";
-=======
-				Log(this->owner) << "Removed services operator from " << u->nick << " (" << nc->display << ")";
->>>>>>> 2.0
+				Log(this->owner) << "Removed services operator from " << u->nick << " (" << nc->GetDisplay() << ")";
 			}
 		}
 	}
@@ -95,14 +79,9 @@
 	Anope::string basedn;
 	Anope::string filter;
  public:
-<<<<<<< HEAD
-	LDAPOper(const Anope::string &modname, const Anope::string &creator) : Module(modname, creator, EXTRA | VENDOR)
+	LDAPOper(const Anope::string &modname, const Anope::string &creator)
+		: Module(modname, creator, EXTRA | VENDOR)
 		, ldap("LDAPProvider", "ldap/main")
-		, iinterface(this)
-=======
-	LDAPOper(const Anope::string &modname, const Anope::string &creator) :
-		Module(modname, creator, EXTRA | VENDOR), ldap("LDAPProvider", "ldap/main")
->>>>>>> 830361e9
 	{
 
 	}
@@ -132,14 +111,8 @@
 				throw LDAPException("Could not search LDAP for opertype settings, invalid configuration.");
 
 			if (!this->binddn.empty())
-<<<<<<< HEAD
 				this->ldap->Bind(NULL, this->binddn.replace_all_cs("%a", u->Account()->GetDisplay()), this->password.c_str());
-			LDAPQuery id = this->ldap->Search(&this->iinterface, this->basedn, this->filter.replace_all_cs("%a", u->Account()->GetDisplay()));
-			this->iinterface.Add(id, u->nick);
-=======
-				this->ldap->Bind(NULL, this->binddn.replace_all_cs("%a", u->Account()->display), this->password.c_str());
-			this->ldap->Search(new IdentifyInterface(this, u), this->basedn, this->filter.replace_all_cs("%a", u->Account()->display));
->>>>>>> 830361e9
+			this->ldap->Search(new IdentifyInterface(this, u), this->basedn, this->filter.replace_all_cs("%a", u->Account()->GetDisplay()));
 		}
 		catch (const LDAPException &ex)
 		{
