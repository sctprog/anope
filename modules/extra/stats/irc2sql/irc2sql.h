#include "module.h"
#include "modules/sql.h"

class MySQLInterface : public SQL::Interface
{
 public:
	MySQLInterface(Module *o) : SQL::Interface(o) { }

	void OnResult(const SQL::Result &r) override
	{
	}

	void OnError(const SQL::Result &r) override
	{
		if (!r.GetQuery().query.empty())
			Log(LOG_DEBUG) << "m_irc2sql: Error executing query " << r.finished_query << ": " << r.GetError();
		else
			Log(LOG_DEBUG) << "m_irc2sql: Error executing query: " << r.GetError();
	}
};

class IRC2SQL : public Module
{
	ServiceReference<SQL::Provider> sql;
	MySQLInterface sqlinterface;
	SQL::Query query;
	std::vector<Anope::string> TableList, ProcedureList, EventList;
	Anope::string prefix, GeoIPDB;
	bool quitting, introduced_myself, ctcpuser, ctcpeob, firstrun;
	ServiceBot *StatServ;
	PrimitiveExtensibleItem<bool> versionreply;

	void RunQuery(const SQL::Query &q);
	void GetTables();

	bool HasTable(const Anope::string &table);
	bool HasProcedure(const Anope::string &table);
	bool HasEvent(const Anope::string &table);

	void CheckTables();

 public:
	IRC2SQL(const Anope::string &modname, const Anope::string &creator) :
		Module(modname, creator, EXTRA | VENDOR), sql("", ""), sqlinterface(this), versionreply(this, "CTCPVERSION")
	{
		firstrun = true;
		quitting = false;
		introduced_myself = false;
	}

<<<<<<< HEAD
	void OnShutdown() override;
	void OnReload(Configuration::Conf *config) override;
	void OnNewServer(Server *server) override;
	void OnServerQuit(Server *server) override;
	void OnUserConnect(User *u, bool &exempt) override;
	void OnUserQuit(User *u, const Anope::string &msg) override;
	void OnUserNickChange(User *u, const Anope::string &oldnick) override;
	void OnFingerprint(User *u) override;
	void OnUserModeSet(const MessageSource &setter, User *u, const Anope::string &mname) override;
	void OnUserModeUnset(const MessageSource &setter, User *u, const Anope::string &mname) override;
	void OnUserLogin(User *u) override;
	void OnNickLogout(User *u) override;
	void OnSetDisplayedHost(User *u) override;
=======
	void OnShutdown() anope_override;
	void OnReload(Configuration::Conf *config) anope_override;
	void OnNewServer(Server *server) anope_override;
	void OnServerQuit(Server *server) anope_override;
	void OnUserConnect(User *u, bool &exempt) anope_override;
	void OnUserQuit(User *u, const Anope::string &msg) anope_override;
	void OnUserNickChange(User *u, const Anope::string &oldnick) anope_override;
	void OnUserAway(User *u, const Anope::string &message) anope_override;
	void OnFingerprint(User *u) anope_override;
	void OnUserModeSet(const MessageSource &setter, User *u, const Anope::string &mname) anope_override;
	void OnUserModeUnset(const MessageSource &setter, User *u, const Anope::string &mname) anope_override;
	void OnUserLogin(User *u) anope_override;
	void OnNickLogout(User *u) anope_override;
	void OnSetDisplayedHost(User *u) anope_override;
>>>>>>> 830361e9

	void OnChannelCreate(Channel *c) override;
	void OnChannelDelete(Channel *c) override;
	void OnLeaveChannel(User *u, Channel *c) override;
	void OnJoinChannel(User *u, Channel *c) override;
	EventReturn OnChannelModeSet(Channel *c, const MessageSource &setter, ChannelMode *mode, const Anope::string &param) override;
	EventReturn OnChannelModeUnset(Channel *c, const MessageSource &setter, ChannelMode *mode, const Anope::string &param) override;

<<<<<<< HEAD
	void OnTopicUpdated(Channel *c, const Anope::string &user, const Anope::string &topic) override;
=======
	void OnTopicUpdated(User *source, Channel *c, const Anope::string &user, const Anope::string &topic) anope_override;
>>>>>>> 830361e9

	void OnBotNotice(User *u, ServiceBot *bi, Anope::string &message) override;
};

<|MERGE_RESOLUTION|>--- conflicted
+++ resolved
@@ -48,7 +48,6 @@
 		introduced_myself = false;
 	}
 
-<<<<<<< HEAD
 	void OnShutdown() override;
 	void OnReload(Configuration::Conf *config) override;
 	void OnNewServer(Server *server) override;
@@ -56,28 +55,13 @@
 	void OnUserConnect(User *u, bool &exempt) override;
 	void OnUserQuit(User *u, const Anope::string &msg) override;
 	void OnUserNickChange(User *u, const Anope::string &oldnick) override;
+	void OnUserAway(User *u, const Anope::string &message) override;
 	void OnFingerprint(User *u) override;
 	void OnUserModeSet(const MessageSource &setter, User *u, const Anope::string &mname) override;
 	void OnUserModeUnset(const MessageSource &setter, User *u, const Anope::string &mname) override;
 	void OnUserLogin(User *u) override;
 	void OnNickLogout(User *u) override;
 	void OnSetDisplayedHost(User *u) override;
-=======
-	void OnShutdown() anope_override;
-	void OnReload(Configuration::Conf *config) anope_override;
-	void OnNewServer(Server *server) anope_override;
-	void OnServerQuit(Server *server) anope_override;
-	void OnUserConnect(User *u, bool &exempt) anope_override;
-	void OnUserQuit(User *u, const Anope::string &msg) anope_override;
-	void OnUserNickChange(User *u, const Anope::string &oldnick) anope_override;
-	void OnUserAway(User *u, const Anope::string &message) anope_override;
-	void OnFingerprint(User *u) anope_override;
-	void OnUserModeSet(const MessageSource &setter, User *u, const Anope::string &mname) anope_override;
-	void OnUserModeUnset(const MessageSource &setter, User *u, const Anope::string &mname) anope_override;
-	void OnUserLogin(User *u) anope_override;
-	void OnNickLogout(User *u) anope_override;
-	void OnSetDisplayedHost(User *u) anope_override;
->>>>>>> 830361e9
 
 	void OnChannelCreate(Channel *c) override;
 	void OnChannelDelete(Channel *c) override;
@@ -86,11 +70,7 @@
 	EventReturn OnChannelModeSet(Channel *c, const MessageSource &setter, ChannelMode *mode, const Anope::string &param) override;
 	EventReturn OnChannelModeUnset(Channel *c, const MessageSource &setter, ChannelMode *mode, const Anope::string &param) override;
 
-<<<<<<< HEAD
-	void OnTopicUpdated(Channel *c, const Anope::string &user, const Anope::string &topic) override;
-=======
-	void OnTopicUpdated(User *source, Channel *c, const Anope::string &user, const Anope::string &topic) anope_override;
->>>>>>> 830361e9
+	void OnTopicUpdated(User *source, Channel *c, const Anope::string &user, const Anope::string &topic) override;
 
 	void OnBotNotice(User *u, ServiceBot *bi, Anope::string &message) override;
 };
