--- conflicted
+++ resolved
@@ -517,11 +517,7 @@
 			info.AddOption(_("Chanstats"));
 	}
 
-<<<<<<< HEAD
-	void OnTopicUpdated(Channel *c, const Anope::string &user, const Anope::string &topic) override
-=======
-	void OnTopicUpdated(User *source, Channel *c, const Anope::string &user, const Anope::string &topic) anope_override
->>>>>>> 830361e9
+	void OnTopicUpdated(User *source, Channel *c, const Anope::string &user, const Anope::string &topic) override
 	{
 		if (!source || !source->Account() || !c->ci || !cs_stats.HasExt(c->ci))
 			return;
