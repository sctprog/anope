--- conflicted
+++ resolved
@@ -46,11 +46,6 @@
 
 	replacements["ACCESS_LIST"] = "YES";
 
-<<<<<<< HEAD
-	::ChanServ::ChanAccess *highest = u_access.Highest();
-
-=======
->>>>>>> c46ec39e
 	if (u_access.HasPriv("ACCESS_CHANGE") || has_priv)
 	{
 		if (message.get_data["del"].empty() == false && message.get_data["mask"].empty() == false)
@@ -64,104 +59,37 @@
 		}
 		else if (message.post_data["mask"].empty() == false && message.post_data["access"].empty() == false && message.post_data["provider"].empty() == false)
 		{
-<<<<<<< HEAD
-#if 0
-			// Generic access add code here, works with any provider (so we can't call a command exactly)
-			ServiceReference<::ChanServ::AccessProvider> a("AccessProvider", "access/" + message.post_data["provider"]);
-=======
 			const Anope::string &provider = message.post_data["provider"];
->>>>>>> c46ec39e
 
 			if (provider == "chanserv/access")
 			{
-<<<<<<< HEAD
-				bool denied = false;
-
-				for (unsigned i = 0, end = ci->GetAccessCount(); i < end; ++i)
-				{
-					::ChanServ::ChanAccess *acc = ci->GetAccess(i);
-
-					if (acc->Mask() == message.post_data["mask"])
-					{
-						if ((!highest || *acc >= *highest) && !u_access.founder && !has_priv)
-						{
-							replacements["MESSAGES"] = "Access denied";
-							denied = true;
-						}
-						else
-							delete acc;
-						break;
-					}
-				}
-
-
-				unsigned access_max = Config->GetModule("chanserv")->Get<unsigned>("accessmax", "1024");
-				if (access_max && ci->GetAccessCount() >= access_max)
-					replacements["MESSAGES"] = "Sorry, you can only have " + stringify(access_max) + " access entries on a channel.";
-				else if (!denied)
-				{
-					::ChanServ::ChanAccess *new_acc = a->Create();
-					//new_acc->SetMask(message.post_data["mask"], ci);
-					new_acc->SetCreator(na->GetAccount()->GetDisplay());
-					try
-					{
-						new_acc->AccessUnserialize(message.post_data["access"]);
-					}
-					catch (...)
-					{
-						replacements["MESSAGES"] = "Invalid access expression for the given type";
-						delete new_acc;
-						new_acc = NULL;
-					}
-					if (new_acc)
-					{
-						new_acc->SetLastSeen(0);
-						new_acc->SetCreated(Anope::CurTime);
-
-						if ((!highest || *highest <= *new_acc) && !u_access.founder && !has_priv)
-							delete new_acc;
-						else if (new_acc->AccessSerialize().empty())
-						{
-							replacements["MESSAGES"] = "Invalid access expression for the given type";
-							delete new_acc;
-						}
-						else
-						{
-							ci->AddAccess(new_acc);
-							replacements["MESSAGES"] = "Access for " + new_acc->Mask() + " set to " + new_acc->AccessSerialize();
-						}
-					}
-				}
-=======
 				std::vector<Anope::string> params;
-				params.push_back(ci->name);
+				params.push_back(ci->GetName());
 				params.push_back("ADD");
 				params.push_back(message.post_data["mask"]);
 				params.push_back(message.post_data["access"]);
 
-				WebPanel::RunCommand(na->nc->display, na->nc, "ChanServ", "chanserv/access", params, replacements);
+				WebPanel::RunCommand(na->GetAccount()->GetDisplay(), na->GetAccount(), "ChanServ", "chanserv/access", params, replacements);
 			}
 			else if (provider == "chanserv/xop")
 			{
 				std::vector<Anope::string> params;
-				params.push_back(ci->name);
+				params.push_back(ci->GetName());
 				params.push_back("ADD");
 				params.push_back(message.post_data["mask"]);
 
-				WebPanel::RunCommandWithName(na->nc, "ChanServ", "chanserv/xop", message.post_data["access"], params, replacements);
+				WebPanel::RunCommandWithName(na->GetAccount(), "ChanServ", "chanserv/xop", message.post_data["access"], params, replacements);
 			}
 			else if (provider == "chanserv/flags")
 			{
 				std::vector<Anope::string> params;
-				params.push_back(ci->name);
+				params.push_back(ci->GetName());
 				params.push_back("MODIFY");
 				params.push_back(message.post_data["mask"]);
 				params.push_back(message.post_data["access"]);
 
-				WebPanel::RunCommand(na->nc->display, na->nc, "ChanServ", "chanserv/flags", params, replacements);
->>>>>>> c46ec39e
+				WebPanel::RunCommand(na->GetAccount()->GetDisplay(), na->GetAccount(), "ChanServ", "chanserv/flags", params, replacements);
 			}
-#endif
 		}
 	}
 
@@ -177,20 +105,12 @@
 		replacements["CREATORS"] = HTTPUtils::Escape(access->GetCreator());
 	}
 
-<<<<<<< HEAD
-#if 0
-	if (::ChanServ::service)
-		for (::ChanServ::AccessProvider *p : ::ChanServ::service->GetProviders())
-			replacements["PROVIDERS"] = p->name;
-#endif
-=======
 	if (Service::FindService("Command", "chanserv/access"))
 		replacements["PROVIDERS"] = "chanserv/access";
 	if (Service::FindService("Command", "chanserv/xop"))
 		replacements["PROVIDERS"] = "chanserv/xop";
 	if (Service::FindService("Command", "chanserv/flags"))
 		replacements["PROVIDERS"] = "chanserv/flags";
->>>>>>> c46ec39e
 
 	Page.Serve(server, page_name, client, message, reply, replacements);
 	return true;
