--- conflicted
+++ resolved
@@ -1,377 +1,359 @@
-/*
- * Config.cs - Windows Configuration
- *
- * (C) 2003-2014 Anope Team
- * Contact us at team@anope.org
- *
- * This program is free but copyrighted software; see the file COPYING for
- * details.
- *
- * Based on the original code of Epona by Lara.
- * Based on the original code of Services by Andy Church.
- *
- * Written by Scott <stealtharcher.scott@gmail.com>
- * Written by Adam <Adam@anope.org>
- * Cleaned up by Naram Qashat <cyberbotx@anope.org>
- *
- * Compile with: csc /out:../../Config.exe /win32icon:anope-icon.ico Config.cs
- */
-
-using System;
-using System.Collections.Generic;
-using System.Diagnostics;
-using System.IO;
-using System.Reflection;
-
-namespace Config
-{
-	class Config
-	{
-		static string ExecutablePath, InstallDirectory, ExtraIncludeDirs, ExtraLibDirs, ExtraArguments;
-		static bool UseNMake = true, BuildDebug = false;
-
-		static bool CheckResponse(string InstallerResponse)
-		{
-			return string.Compare(InstallerResponse, "yes", true) == 0 || string.Compare(InstallerResponse, "y", true) == 0;
-		}
-
-		static bool LoadCache()
-		{
-			try
-			{
-				string[] cache = File.ReadAllLines(string.Format(@"{0}\config.cache", ExecutablePath));
-				if (cache.Length > 0)
-					Console.WriteLine("Using defaults from config.cache");
-				foreach (string line in cache)
-				{
-					int e = line.IndexOf('=');
-					string name = line.Substring(0, e);
-					string value = line.Substring(e + 1);
-
-					if (name == "INSTDIR")
-						InstallDirectory = value;
-					else if (name == "DEBUG")
-						BuildDebug = CheckResponse(value);
-					else if (name == "USENMAKE")
-						UseNMake = CheckResponse(value);
-					else if (name == "EXTRAINCLUDE")
-						ExtraIncludeDirs = value;
-					else if (name == "EXTRALIBS")
-						ExtraLibDirs = value;
-					else if (name == "EXTRAARGS")
-						ExtraArguments = value;
-				}
-
-				return true;
-			}
-			catch (Exception)
-			{
-			}
-
-			return false;
-		}
-
-		static void SaveCache()
-		{
-			using (TextWriter tw = new StreamWriter(string.Format(@"{0}\config.cache", ExecutablePath)))
-			{
-				tw.WriteLine("INSTDIR={0}", InstallDirectory);
-				tw.WriteLine("DEBUG={0}", BuildDebug ? "yes" : "no");
-				tw.WriteLine("USENMAKE={0}", UseNMake ? "yes" : "no");
-				tw.WriteLine("EXTRAINCLUDE={0}", ExtraIncludeDirs);
-				tw.WriteLine("EXTRALIBS={0}", ExtraLibDirs);
-				tw.WriteLine("EXTRAARGS={0}", ExtraArguments);
-			}
-		}
-
-		static string HandleCache(int i)
-		{
-			switch (i)
-			{
-				case 0:
-					Console.Write("[{0}] ", InstallDirectory);
-					return InstallDirectory;
-				case 1:
-					Console.Write("[{0}] ", UseNMake ? "yes" : "no");
-					return UseNMake ? "yes" : "no";
-				case 2:
-					Console.Write("[{0}] ", BuildDebug ? "yes" : "no");
-					return BuildDebug ? "yes" : "no";
-				case 3:
-					Console.Write("[{0}] ", ExtraIncludeDirs);
-					return ExtraIncludeDirs;
-				case 4:
-					Console.Write("[{0}] ", ExtraLibDirs);
-					return ExtraLibDirs;
-				case 5:
-					Console.Write("[{0}] ", ExtraArguments);
-					return ExtraArguments;
-				default:
-					break;
-			}
-
-			return null;
-		}
-
-		static string FindAnopeVersion()
-		{
-			if (!File.Exists(string.Format(@"{0}\src\version.sh", ExecutablePath)))
-				return "Unknown";
-
-			Dictionary<string, string> versions = new Dictionary<string, string>();
-			string[] versionfile = File.ReadAllLines(string.Format(@"{0}\src\version.sh", ExecutablePath));
-			foreach (string line in versionfile)
-				if (line.StartsWith("VERSION_"))
-				{
-					string key = line.Split('_')[1].Split('=')[0];
-					if (!versions.ContainsKey(key))
-						versions.Add(key, line.Split('=')[1].Replace("\"", "").Replace("\'", ""));
-				}
-
-			try
-			{
-				if (versions.ContainsKey("BUILD"))
-					return string.Format("{0}.{1}.{2}.{3}{4}", versions["MAJOR"], versions["MINOR"], versions["PATCH"], versions["BUILD"], versions["EXTRA"]);
-				else
-					return string.Format("{0}.{1}.{2}{3}", versions["MAJOR"], versions["MINOR"], versions["PATCH"], versions["EXTRA"]);
-			}
-			catch (Exception e)
-			{
-				Console.WriteLine(e.Message);
-				return "Unknown";
-			}
-		}
-
-		static void RunCMake(string cMake)
-		{
-			Console.WriteLine("cmake {0}", cMake);
-			try
-			{
-				ProcessStartInfo processStartInfo = new ProcessStartInfo("cmake")
-				{
-					RedirectStandardError = true,
-					RedirectStandardOutput = true,
-					UseShellExecute = false,
-					Arguments = cMake
-				};
-				Process pCMake = Process.Start(processStartInfo);
-				StreamReader stdout = pCMake.StandardOutput, stderr = pCMake.StandardError;
-				string stdoutr, stderrr;
-				List<string> errors = new List<string>();
-				while (!pCMake.HasExited)
-				{
-					if ((stdoutr = stdout.ReadLine()) != null)
-						Console.WriteLine(stdoutr);
-					if ((stderrr = stderr.ReadLine()) != null)
-						errors.Add(stderrr);
-				}
-				foreach (string error in errors)
-					Console.WriteLine(error);
-				Console.WriteLine();
-				if (pCMake.ExitCode == 0)
-				{
-					if (UseNMake)
-						Console.WriteLine("To compile Anope, run 'nmake'. To install, run 'nmake install'");
-					else
-						Console.WriteLine("To compile Anope, open Anope.sln and build the solution. To install, do a build on the INSTALL project");
-				}
-				else
-					Console.WriteLine("There was an error attempting to run CMake! Check the above error message, and contact the Anope team if you are unsure how to proceed.");
-			}
-			catch (Exception e)
-			{
-				Console.WriteLine();
-				Console.WriteLine(DateTime.UtcNow + " UTC: " + e.Message);
-				Console.WriteLine("There was an error attempting to run CMake! Check the above error message, and contact the Anope team if you are unsure how to proceed.");
-			}
-		}
-
-		static int Main(string[] args)
-		{
-			bool IgnoreCache = false, NoIntro = false, DoQuick = false;
-
-			if (args.Length > 0)
-			{
-				if (args[0] == "--help")
-				{
-					Console.WriteLine("Config utility for Anope");
-					Console.WriteLine("------------------------");
-					Console.WriteLine("Syntax: .\\Config.exe [options]");
-					Console.WriteLine("-nocache     Ignore settings saved in config.cache");
-					Console.WriteLine("-nointro     Skip intro (disclaimer, etc)");
-					Console.WriteLine("-quick or -q Skip questions, go straight to cmake");
-					return 0;
-				}
-				else if (args[0] == "-nocache")
-					IgnoreCache = true;
-				else if (args[0] == "-nointro")
-					NoIntro = true;
-				else if (args[0] == "-quick" || args[0] == "-q")
-					DoQuick = true;
-			}
-
-			ExecutablePath = Path.GetDirectoryName(Assembly.GetExecutingAssembly().Location);
-
-			string AnopeVersion = FindAnopeVersion();
-
-			if (!NoIntro && File.Exists(string.Format(@"{0}\.BANNER", ExecutablePath)))
-				Console.WriteLine(File.ReadAllText(string.Format(@"{0}\.BANNER", ExecutablePath)).Replace("CURVER", AnopeVersion).Replace("For more options type SOURCE_DIR/Config --help", ""));
-
-			Console.WriteLine("Press Enter to begin");
-			Console.WriteLine();
-			Console.ReadKey();
-
-			bool UseCache = false;
-
-			if (DoQuick || !IgnoreCache)
-			{
-				UseCache = LoadCache();
-				if (DoQuick && !UseCache)
-				{
-					Console.WriteLine("Can't find cache file (config.cache), aborting...");
-					return 1;
-				}
-			}
-
-			if (!DoQuick)
-			{
-				List<string> InstallerQuestions = new List<string>()
-				{
-					"Where do you want Anope to be installed?",
-<<<<<<< HEAD
-					"Would you like to build using NMake instead of using Visual Studio? [y/n]",
-=======
-					"Would you like to build using NMake instead of using Visual Studio?\r\nNOTE: If you decide to use NMake, you must be in an environment where\r\nNMake can function, such as the Visual Studio command line. If you say\r\nyes to this while not in an environment that can run NMake, it can\r\ncause the CMake configuration to enter an endless loop. [y/n]",
->>>>>>> 830361e9
-					"Would you like to build a debug version of Anope? [y/n]",
-					"Are there any extra include directories you wish to use?\nYou may only need to do this if CMake is unable to locate missing dependencies without hints.\nSeparate directories with semicolons and use slashes (aka /) instead of backslashes (aka \\).\nIf you need no extra include directories, enter NONE in all caps.",
-					"Are there any extra library directories you wish to use?\nYou may only need to do this if CMake is unable to locate missing dependencies without hints.\nSeparate directories with semicolons and use slashes (aka /) instead of backslashes (aka \\).\nIf you need no extra library directories, enter NONE in all caps.",
-					"Are there any extra arguments you wish to pass to CMake?\nIf you need no extra arguments to CMake, enter NONE in all caps."
-				};
-
-				for (int i = 0; i < InstallerQuestions.Count; ++i)
-				{
-					Console.WriteLine(InstallerQuestions[i]);
-					string CacheResponse = null;
-					if (UseCache)
-						CacheResponse = HandleCache(i);
-					string InstallerResponse = Console.ReadLine();
-					Console.WriteLine();
-
-					if (!string.IsNullOrWhiteSpace(CacheResponse) && string.IsNullOrWhiteSpace(InstallerResponse))
-						InstallerResponse = CacheResponse;
-
-<<<<<<< HEAD
-					// Question 4-6 are optional
-=======
-					// Question 4+ are optional
->>>>>>> 830361e9
-					if (i < 3 && string.IsNullOrWhiteSpace(InstallerResponse))
-					{
-						Console.WriteLine("Invalid option");
-						--i;
-						continue;
-					}
-
-					switch (i)
-					{
-						case 0:
-							if (!Directory.Exists(InstallerResponse))
-							{
-								Console.WriteLine("Directory does not exist! Creating directory.");
-								Console.WriteLine();
-								try
-								{
-									Directory.CreateDirectory(InstallerResponse);
-									InstallDirectory = InstallerResponse;
-								}
-								catch (Exception e)
-								{
-									Console.WriteLine("Unable to create directory: " + e.Message);
-									--i;
-								}
-							}
-							else if (File.Exists(InstallerResponse + @"\include\services.h"))
-							{
-								Console.WriteLine("You cannot use the Anope source directory as the target directory!");
-								--i;
-							}
-							else
-								InstallDirectory = InstallerResponse;
-							break;
-						case 1:
-							UseNMake = CheckResponse(InstallerResponse);
-							break;
-						case 2:
-							BuildDebug = CheckResponse(InstallerResponse);
-							break;
-						case 3:
-							if (InstallerResponse == "NONE")
-								ExtraIncludeDirs = null;
-							else
-								ExtraIncludeDirs = InstallerResponse;
-							break;
-						case 4:
-							if (InstallerResponse == "NONE")
-								ExtraLibDirs = null;
-							else
-								ExtraLibDirs = InstallerResponse;
-							break;
-						case 5:
-							if (InstallerResponse == "NONE")
-								ExtraArguments = null;
-							else
-								ExtraArguments = InstallerResponse;
-							break;
-						default:
-							break;
-					}
-				}
-			}
-
-			Console.WriteLine("Anope will be compiled with the following options:");
-			Console.WriteLine("Install directory: {0}", InstallDirectory);
-<<<<<<< HEAD
-			Console.WriteLine("Generator: {0}", UseNMake ? "nmake" : "Visual Studio");
-=======
-			Console.WriteLine("Use NMake: {0}", UseNMake ? "Yes" : "No");
->>>>>>> 830361e9
-			Console.WriteLine("Build debug: {0}", BuildDebug ? "Yes" : "No");
-			Console.WriteLine("Anope Version: {0}", AnopeVersion);
-			Console.WriteLine("Extra Include Directories: {0}", ExtraIncludeDirs);
-			Console.WriteLine("Extra Library Directories: {0}", ExtraLibDirs);
-			Console.WriteLine("Extra Arguments: {0}", ExtraArguments);
-			Console.WriteLine("Press Enter to continue...");
-			Console.ReadKey();
-
-			SaveCache();
-
-			if (!string.IsNullOrWhiteSpace(ExtraIncludeDirs))
-				ExtraIncludeDirs = string.Format("-DEXTRA_INCLUDE:STRING={0} ", ExtraIncludeDirs);
-			else
-				ExtraIncludeDirs = "";
-			if (!string.IsNullOrWhiteSpace(ExtraLibDirs))
-				ExtraLibDirs = string.Format("-DEXTRA_LIBS:STRING={0} ", ExtraLibDirs);
-			else
-				ExtraLibDirs = "";
-			if (!string.IsNullOrWhiteSpace(ExtraArguments))
-				ExtraArguments += " ";
-			else
-				ExtraArguments = "";
-
-			InstallDirectory = "-DINSTDIR:STRING=\"" + InstallDirectory.Replace('\\', '/') + "\" ";
-<<<<<<< HEAD
-			string Generator = UseNMake ? "-G\"NMake Makefiles\" " : "-G \"Visual Studio 11\" ";
-			string Debug = "-DCMAKE_BUILD_TYPE:STRING=" + (BuildDebug ? "DEBUG" : "RELEASE") + " ";
-			string cMake = InstallDirectory + Generator + Debug + ExtraIncludeDirs + ExtraLibDirs + ExtraArguments + "\"" + ExecutablePath.Replace('\\', '/') + "\"";
-=======
-			string NMake = UseNMake ? "-G\"NMake Makefiles\" " : "";
-			string Debug = BuildDebug ? "-DCMAKE_BUILD_TYPE:STRING=DEBUG " : "-DCMAKE_BUILD_TYPE:STRING=RELEASE ";
-			string cMake = InstallDirectory + NMake + Debug + ExtraIncludeDirs + ExtraLibDirs + ExtraArguments + "\"" + ExecutablePath.Replace('\\', '/') + "\"";
->>>>>>> 830361e9
-			RunCMake(cMake);
-
-			return 0;
-		}
-	}
-}
+/*
+ * Config.cs - Windows Configuration
+ *
+ * (C) 2003-2014 Anope Team
+ * Contact us at team@anope.org
+ *
+ * This program is free but copyrighted software; see the file COPYING for
+ * details.
+ *
+ * Based on the original code of Epona by Lara.
+ * Based on the original code of Services by Andy Church.
+ *
+ * Written by Scott <stealtharcher.scott@gmail.com>
+ * Written by Adam <Adam@anope.org>
+ * Cleaned up by Naram Qashat <cyberbotx@anope.org>
+ *
+ * Compile with: csc /out:../../Config.exe /win32icon:anope-icon.ico Config.cs
+ */
+
+using System;
+using System.Collections.Generic;
+using System.Diagnostics;
+using System.IO;
+using System.Reflection;
+
+namespace Config
+{
+	class Config
+	{
+		static string ExecutablePath, InstallDirectory, ExtraIncludeDirs, ExtraLibDirs, ExtraArguments;
+		static bool UseNMake = true, BuildDebug = false;
+
+		static bool CheckResponse(string InstallerResponse)
+		{
+			return string.Compare(InstallerResponse, "yes", true) == 0 || string.Compare(InstallerResponse, "y", true) == 0;
+		}
+
+		static bool LoadCache()
+		{
+			try
+			{
+				string[] cache = File.ReadAllLines(string.Format(@"{0}\config.cache", ExecutablePath));
+				if (cache.Length > 0)
+					Console.WriteLine("Using defaults from config.cache");
+				foreach (string line in cache)
+				{
+					int e = line.IndexOf('=');
+					string name = line.Substring(0, e);
+					string value = line.Substring(e + 1);
+
+					if (name == "INSTDIR")
+						InstallDirectory = value;
+					else if (name == "DEBUG")
+						BuildDebug = CheckResponse(value);
+					else if (name == "USENMAKE")
+						UseNMake = CheckResponse(value);
+					else if (name == "EXTRAINCLUDE")
+						ExtraIncludeDirs = value;
+					else if (name == "EXTRALIBS")
+						ExtraLibDirs = value;
+					else if (name == "EXTRAARGS")
+						ExtraArguments = value;
+				}
+
+				return true;
+			}
+			catch (Exception)
+			{
+			}
+
+			return false;
+		}
+
+		static void SaveCache()
+		{
+			using (TextWriter tw = new StreamWriter(string.Format(@"{0}\config.cache", ExecutablePath)))
+			{
+				tw.WriteLine("INSTDIR={0}", InstallDirectory);
+				tw.WriteLine("DEBUG={0}", BuildDebug ? "yes" : "no");
+				tw.WriteLine("USENMAKE={0}", UseNMake ? "yes" : "no");
+				tw.WriteLine("EXTRAINCLUDE={0}", ExtraIncludeDirs);
+				tw.WriteLine("EXTRALIBS={0}", ExtraLibDirs);
+				tw.WriteLine("EXTRAARGS={0}", ExtraArguments);
+			}
+		}
+
+		static string HandleCache(int i)
+		{
+			switch (i)
+			{
+				case 0:
+					Console.Write("[{0}] ", InstallDirectory);
+					return InstallDirectory;
+				case 1:
+					Console.Write("[{0}] ", UseNMake ? "yes" : "no");
+					return UseNMake ? "yes" : "no";
+				case 2:
+					Console.Write("[{0}] ", BuildDebug ? "yes" : "no");
+					return BuildDebug ? "yes" : "no";
+				case 3:
+					Console.Write("[{0}] ", ExtraIncludeDirs);
+					return ExtraIncludeDirs;
+				case 4:
+					Console.Write("[{0}] ", ExtraLibDirs);
+					return ExtraLibDirs;
+				case 5:
+					Console.Write("[{0}] ", ExtraArguments);
+					return ExtraArguments;
+				default:
+					break;
+			}
+
+			return null;
+		}
+
+		static string FindAnopeVersion()
+		{
+			if (!File.Exists(string.Format(@"{0}\src\version.sh", ExecutablePath)))
+				return "Unknown";
+
+			Dictionary<string, string> versions = new Dictionary<string, string>();
+			string[] versionfile = File.ReadAllLines(string.Format(@"{0}\src\version.sh", ExecutablePath));
+			foreach (string line in versionfile)
+				if (line.StartsWith("VERSION_"))
+				{
+					string key = line.Split('_')[1].Split('=')[0];
+					if (!versions.ContainsKey(key))
+						versions.Add(key, line.Split('=')[1].Replace("\"", "").Replace("\'", ""));
+				}
+
+			try
+			{
+				if (versions.ContainsKey("BUILD"))
+					return string.Format("{0}.{1}.{2}.{3}{4}", versions["MAJOR"], versions["MINOR"], versions["PATCH"], versions["BUILD"], versions["EXTRA"]);
+				else
+					return string.Format("{0}.{1}.{2}{3}", versions["MAJOR"], versions["MINOR"], versions["PATCH"], versions["EXTRA"]);
+			}
+			catch (Exception e)
+			{
+				Console.WriteLine(e.Message);
+				return "Unknown";
+			}
+		}
+
+		static void RunCMake(string cMake)
+		{
+			Console.WriteLine("cmake {0}", cMake);
+			try
+			{
+				ProcessStartInfo processStartInfo = new ProcessStartInfo("cmake")
+				{
+					RedirectStandardError = true,
+					RedirectStandardOutput = true,
+					UseShellExecute = false,
+					Arguments = cMake
+				};
+				Process pCMake = Process.Start(processStartInfo);
+				StreamReader stdout = pCMake.StandardOutput, stderr = pCMake.StandardError;
+				string stdoutr, stderrr;
+				List<string> errors = new List<string>();
+				while (!pCMake.HasExited)
+				{
+					if ((stdoutr = stdout.ReadLine()) != null)
+						Console.WriteLine(stdoutr);
+					if ((stderrr = stderr.ReadLine()) != null)
+						errors.Add(stderrr);
+				}
+				foreach (string error in errors)
+					Console.WriteLine(error);
+				Console.WriteLine();
+				if (pCMake.ExitCode == 0)
+				{
+					if (UseNMake)
+						Console.WriteLine("To compile Anope, run 'nmake'. To install, run 'nmake install'");
+					else
+						Console.WriteLine("To compile Anope, open Anope.sln and build the solution. To install, do a build on the INSTALL project");
+				}
+				else
+					Console.WriteLine("There was an error attempting to run CMake! Check the above error message, and contact the Anope team if you are unsure how to proceed.");
+			}
+			catch (Exception e)
+			{
+				Console.WriteLine();
+				Console.WriteLine(DateTime.UtcNow + " UTC: " + e.Message);
+				Console.WriteLine("There was an error attempting to run CMake! Check the above error message, and contact the Anope team if you are unsure how to proceed.");
+			}
+		}
+
+		static int Main(string[] args)
+		{
+			bool IgnoreCache = false, NoIntro = false, DoQuick = false;
+
+			if (args.Length > 0)
+			{
+				if (args[0] == "--help")
+				{
+					Console.WriteLine("Config utility for Anope");
+					Console.WriteLine("------------------------");
+					Console.WriteLine("Syntax: .\\Config.exe [options]");
+					Console.WriteLine("-nocache     Ignore settings saved in config.cache");
+					Console.WriteLine("-nointro     Skip intro (disclaimer, etc)");
+					Console.WriteLine("-quick or -q Skip questions, go straight to cmake");
+					return 0;
+				}
+				else if (args[0] == "-nocache")
+					IgnoreCache = true;
+				else if (args[0] == "-nointro")
+					NoIntro = true;
+				else if (args[0] == "-quick" || args[0] == "-q")
+					DoQuick = true;
+			}
+
+			ExecutablePath = Path.GetDirectoryName(Assembly.GetExecutingAssembly().Location);
+
+			string AnopeVersion = FindAnopeVersion();
+
+			if (!NoIntro && File.Exists(string.Format(@"{0}\.BANNER", ExecutablePath)))
+				Console.WriteLine(File.ReadAllText(string.Format(@"{0}\.BANNER", ExecutablePath)).Replace("CURVER", AnopeVersion).Replace("For more options type SOURCE_DIR/Config --help", ""));
+
+			Console.WriteLine("Press Enter to begin");
+			Console.WriteLine();
+			Console.ReadKey();
+
+			bool UseCache = false;
+
+			if (DoQuick || !IgnoreCache)
+			{
+				UseCache = LoadCache();
+				if (DoQuick && !UseCache)
+				{
+					Console.WriteLine("Can't find cache file (config.cache), aborting...");
+					return 1;
+				}
+			}
+
+			if (!DoQuick)
+			{
+				List<string> InstallerQuestions = new List<string>()
+				{
+					"Where do you want Anope to be installed?",
+					"Would you like to build using NMake instead of using Visual Studio? [y/n]",
+					"Would you like to build a debug version of Anope? [y/n]",
+					"Are there any extra include directories you wish to use?\nYou may only need to do this if CMake is unable to locate missing dependencies without hints.\nSeparate directories with semicolons and use slashes (aka /) instead of backslashes (aka \\).\nIf you need no extra include directories, enter NONE in all caps.",
+					"Are there any extra library directories you wish to use?\nYou may only need to do this if CMake is unable to locate missing dependencies without hints.\nSeparate directories with semicolons and use slashes (aka /) instead of backslashes (aka \\).\nIf you need no extra library directories, enter NONE in all caps.",
+					"Are there any extra arguments you wish to pass to CMake?\nIf you need no extra arguments to CMake, enter NONE in all caps."
+				};
+
+				for (int i = 0; i < InstallerQuestions.Count; ++i)
+				{
+					Console.WriteLine(InstallerQuestions[i]);
+					string CacheResponse = null;
+					if (UseCache)
+						CacheResponse = HandleCache(i);
+					string InstallerResponse = Console.ReadLine();
+					Console.WriteLine();
+
+					if (!string.IsNullOrWhiteSpace(CacheResponse) && string.IsNullOrWhiteSpace(InstallerResponse))
+						InstallerResponse = CacheResponse;
+
+					// Question 4+ are optional
+					if (i < 3 && string.IsNullOrWhiteSpace(InstallerResponse))
+					{
+						Console.WriteLine("Invalid option");
+						--i;
+						continue;
+					}
+
+					switch (i)
+					{
+						case 0:
+							if (!Directory.Exists(InstallerResponse))
+							{
+								Console.WriteLine("Directory does not exist! Creating directory.");
+								Console.WriteLine();
+								try
+								{
+									Directory.CreateDirectory(InstallerResponse);
+									InstallDirectory = InstallerResponse;
+								}
+								catch (Exception e)
+								{
+									Console.WriteLine("Unable to create directory: " + e.Message);
+									--i;
+								}
+							}
+							else if (File.Exists(InstallerResponse + @"\include\services.h"))
+							{
+								Console.WriteLine("You cannot use the Anope source directory as the target directory!");
+								--i;
+							}
+							else
+								InstallDirectory = InstallerResponse;
+							break;
+						case 1:
+							UseNMake = CheckResponse(InstallerResponse);
+							break;
+						case 2:
+							BuildDebug = CheckResponse(InstallerResponse);
+							break;
+						case 3:
+							if (InstallerResponse == "NONE")
+								ExtraIncludeDirs = null;
+							else
+								ExtraIncludeDirs = InstallerResponse;
+							break;
+						case 4:
+							if (InstallerResponse == "NONE")
+								ExtraLibDirs = null;
+							else
+								ExtraLibDirs = InstallerResponse;
+							break;
+						case 5:
+							if (InstallerResponse == "NONE")
+								ExtraArguments = null;
+							else
+								ExtraArguments = InstallerResponse;
+							break;
+						default:
+							break;
+					}
+				}
+			}
+
+			Console.WriteLine("Anope will be compiled with the following options:");
+			Console.WriteLine("Install directory: {0}", InstallDirectory);
+			Console.WriteLine("Generator: {0}", UseNMake ? "nmake" : "Visual Studio");
+			Console.WriteLine("Build debug: {0}", BuildDebug ? "Yes" : "No");
+			Console.WriteLine("Anope Version: {0}", AnopeVersion);
+			Console.WriteLine("Extra Include Directories: {0}", ExtraIncludeDirs);
+			Console.WriteLine("Extra Library Directories: {0}", ExtraLibDirs);
+			Console.WriteLine("Extra Arguments: {0}", ExtraArguments);
+			Console.WriteLine("Press Enter to continue...");
+			Console.ReadKey();
+
+			SaveCache();
+
+			if (!string.IsNullOrWhiteSpace(ExtraIncludeDirs))
+				ExtraIncludeDirs = string.Format("-DEXTRA_INCLUDE:STRING={0} ", ExtraIncludeDirs);
+			else
+				ExtraIncludeDirs = "";
+			if (!string.IsNullOrWhiteSpace(ExtraLibDirs))
+				ExtraLibDirs = string.Format("-DEXTRA_LIBS:STRING={0} ", ExtraLibDirs);
+			else
+				ExtraLibDirs = "";
+			if (!string.IsNullOrWhiteSpace(ExtraArguments))
+				ExtraArguments += " ";
+			else
+				ExtraArguments = "";
+
+			InstallDirectory = "-DINSTDIR:STRING=\"" + InstallDirectory.Replace('\\', '/') + "\" ";
+			string Generator = UseNMake ? "-G\"NMake Makefiles\" " : "-G \"Visual Studio 11\" ";
+			string Debug = "-DCMAKE_BUILD_TYPE:STRING=" + (BuildDebug ? "DEBUG" : "RELEASE") + " ";
+			string cMake = InstallDirectory + Generator + Debug + ExtraIncludeDirs + ExtraLibDirs + ExtraArguments + "\"" + ExecutablePath.Replace('\\', '/') + "\"";
+			RunCMake(cMake);
+
+			return 0;
+		}
+	}
+}