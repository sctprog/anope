--- conflicted
+++ resolved
@@ -1,11 +1,6 @@
  /* POSIX emulation layer for Windows.
  *
-<<<<<<< HEAD
- * Copyright (C) 2008-2014 Anope Team <team@anope.org>
-=======
- * (C) 2008-2017 Anope Team
- * Contact us at team@anope.org
->>>>>>> 8656b65e
+ * Copyright (C) 2008-2017 Anope Team <team@anope.org>
  *
  * Please read COPYING and README for further details.
  */
