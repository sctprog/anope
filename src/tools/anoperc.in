--- conflicted
+++ resolved
@@ -2,11 +2,7 @@
 #
 # Configuration script for Services
 #
-<<<<<<< HEAD
-# (C) 2003-2014 Anope Team
-=======
 # (C) 2003-2017 Anope Team
->>>>>>> 8656b65e
 # Contact us at team@anope.org
 #
 # Please read COPYING and README for further details.
