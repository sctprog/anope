--- conflicted
+++ resolved
@@ -34,11 +34,7 @@
 
 std::list<User *> User::quitting_users;
 
-<<<<<<< HEAD
-User::User(const Anope::string &snick, const Anope::string &sident, const Anope::string &shost, const Anope::string &svhost, const Anope::string &sip, Server *sserver, const Anope::string &srealname, time_t ts, const Anope::string &smodes, const Anope::string &suid, NickServ::Account *account)
-=======
-User::User(const Anope::string &snick, const Anope::string &sident, const Anope::string &shost, const Anope::string &svhost, const Anope::string &uip, Server *sserver, const Anope::string &srealname, time_t ts, const Anope::string &smodes, const Anope::string &suid, NickCore *account) : ip(uip)
->>>>>>> 9a947fa4
+User::User(const Anope::string &snick, const Anope::string &sident, const Anope::string &shost, const Anope::string &svhost, const Anope::string &uip, Server *sserver, const Anope::string &srealname, time_t ts, const Anope::string &smodes, const Anope::string &suid, NickServ::Account *account) : ip(uip)
 {
 	if (snick.empty() || sident.empty() || shost.empty())
 		throw CoreException("Bad args passed to User::User");
