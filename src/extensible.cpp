/*
 *
 * (C) 2003-2014 Anope Team
 * Contact us at team@anope.org
 *
 * Please read COPYING and README for further details.
 *
 *
 */

#include "extensible.h"

ExtensibleBase::ExtensibleBase(Module *m, const Anope::string &n) : ExtensibleBase(m, "Extensible", n)
{
}

ExtensibleBase::ExtensibleBase(Module *m, const Anope::string &t, const Anope::string &n) : Service(m, t, n)
{
}

ExtensibleBase::~ExtensibleBase()
{
}

Extensible::~Extensible()
{
	UnsetExtensibles();
}

void Extensible::UnsetExtensibles()
{
	while (!extension_items.empty())
		extension_items[0]->Unset(this);
}

bool Extensible::HasExtOK(const Anope::string &name)
{
	ExtensibleRef<void *> ref(name);
	if (ref)
		return ref->HasExt(this);

	Log(LOG_DEBUG) << "HasExt for nonexistent type " << name << " on " << static_cast<const void *>(this);
	return false;
}
<<<<<<< HEAD
=======

void Extensible::ExtensibleSerialize(const Extensible *e, const Serializable *s, Serialize::Data &data)
{
	for (std::set<ExtensibleBase *>::iterator it = e->extension_items.begin(); it != e->extension_items.end(); ++it)
	{
		ExtensibleBase *eb = *it;
		eb->ExtensibleSerialize(e, s, data);
	}
}

void Extensible::ExtensibleUnserialize(Extensible *e, Serializable *s, Serialize::Data &data)
{
	for (std::set<ExtensibleBase *>::iterator it = extensible_items.begin(); it != extensible_items.end(); ++it)
	{
		ExtensibleBase *eb = *it;
		eb->ExtensibleUnserialize(e, s, data);
	}
}

template<>
bool* Extensible::Extend(const Anope::string &name, const bool &what)
{
	ExtensibleRef<bool> ref(name);
	if (ref)
		return ref->Set(this);

	Log(LOG_DEBUG) << "Extend for non-existent type " << name << " on " << static_cast<void *>(this);
	return NULL;
}
>>>>>>> 830361e9
<|MERGE_RESOLUTION|>--- conflicted
+++ resolved
@@ -24,13 +24,6 @@
 
 Extensible::~Extensible()
 {
-	UnsetExtensibles();
-}
-
-void Extensible::UnsetExtensibles()
-{
-	while (!extension_items.empty())
-		extension_items[0]->Unset(this);
 }
 
 bool Extensible::HasExtOK(const Anope::string &name)
@@ -42,35 +35,3 @@
 	Log(LOG_DEBUG) << "HasExt for nonexistent type " << name << " on " << static_cast<const void *>(this);
 	return false;
 }
-<<<<<<< HEAD
-=======
-
-void Extensible::ExtensibleSerialize(const Extensible *e, const Serializable *s, Serialize::Data &data)
-{
-	for (std::set<ExtensibleBase *>::iterator it = e->extension_items.begin(); it != e->extension_items.end(); ++it)
-	{
-		ExtensibleBase *eb = *it;
-		eb->ExtensibleSerialize(e, s, data);
-	}
-}
-
-void Extensible::ExtensibleUnserialize(Extensible *e, Serializable *s, Serialize::Data &data)
-{
-	for (std::set<ExtensibleBase *>::iterator it = extensible_items.begin(); it != extensible_items.end(); ++it)
-	{
-		ExtensibleBase *eb = *it;
-		eb->ExtensibleUnserialize(e, s, data);
-	}
-}
-
-template<>
-bool* Extensible::Extend(const Anope::string &name, const bool &what)
-{
-	ExtensibleRef<bool> ref(name);
-	if (ref)
-		return ref->Set(this);
-
-	Log(LOG_DEBUG) << "Extend for non-existent type " << name << " on " << static_cast<void *>(this);
-	return NULL;
-}
->>>>>>> 830361e9
