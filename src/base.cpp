--- conflicted
+++ resolved
@@ -1,12 +1,7 @@
 /*
  * Anope IRC Services
  *
-<<<<<<< HEAD
- * Copyright (C) 2010-2016 Anope Team <team@anope.org>
-=======
- * (C) 2003-2017 Anope Team
- * Contact us at team@anope.org
->>>>>>> 8656b65e
+ * Copyright (C) 2010-2017 Anope Team <team@anope.org>
  *
  * This file is part of Anope. Anope is free software; you can
  * redistribute it and/or modify it under the terms of the GNU
