/* Mode support
 *
 * Copyright (C) 2008-2010 Adam <Adam@anope.org>
 * Copyright (C) 2008-2010 Anope Team <team@anope.org>
 *
 * Please read COPYING and README for further details.
 *
 * $Id$
 *
 */

#include "services.h"
#include "modules.h"

/* List of pairs of user/channels and their stacker info */
std::list<std::pair<void *, StackerInfo *> > ModeManager::StackerObjects;

/* User modes */
std::map<char, UserMode *> ModeManager::UserModesByChar;
std::map<UserModeName, UserMode *> ModeManager::UserModesByName;
/* Channel modes */
std::map<char, ChannelMode *> ModeManager::ChannelModesByChar;
std::map<ChannelModeName, ChannelMode *> ModeManager::ChannelModesByName;
/* Although there are two different maps for UserModes and ChannelModes
 * the pointers in each are the same. This is used to increase
 * efficiency.
 */
/* List of all modes Anope knows about */
std::list<Mode *> ModeManager::Modes;

/* Number of generic modes we support */
unsigned GenericChannelModes = 0, GenericUserModes = 0;
/* Default mlocked modes on */
std::bitset<128> DefMLockOn;
/* Default mlocked modes off */
std::bitset<128> DefMLockOff;
/* Map for default mlocked mode parameters */
std::map<ChannelModeName, std::string> DefMLockParams;
/* Modes to set on bots when they join the channel */
std::list<ChannelModeStatus *> BotModes;

/** Parse the mode string from the config file and set the default mlocked modes
 */
void SetDefaultMLock()
{
	DefMLockOn.reset();
	DefMLockOff.reset();
	DefMLockParams.clear();
	std::bitset<128> *ptr = NULL;

	std::string modes, param;
	spacesepstream sep(Config.MLock);
	sep.GetToken(modes);

	for (unsigned i = 0; i < modes.size(); ++i)
	{
		 if (modes[i] == '+')
			  ptr = &DefMLockOn;
		 else if (modes[i] == '-')
			  ptr = &DefMLockOff;
		 else
		 {
		 	if (!ptr)
				continue;

			ChannelMode *cm = ModeManager::FindChannelModeByChar(modes[i]);

			if (cm && (cm->Type == MODE_REGULAR || cm->Type == MODE_PARAM))
			{
				ptr->set(cm->Name);

				if (*ptr == DefMLockOn && cm->Type == MODE_PARAM)
				{
					if (sep.GetToken(param))
					{
						DefMLockParams.insert(std::make_pair(cm->Name, param));
					}
					else
					{
						Alog() << "Warning: Got default mlock mode " << cm->ModeChar << " with no param?";
						ptr->set(cm->Name, false);
					}
				}
			}
		}
	}

	/* Set Bot Modes */
	BotModes.clear();
	for (unsigned i = 0; i < Config.BotModes.size(); ++i)
	{
		ChannelMode *cm = ModeManager::FindChannelModeByChar(Config.BotModes[i]);

		if (cm && cm->Type == MODE_STATUS && std::find(BotModes.begin(), BotModes.end(), cm) == BotModes.end())
		{
			BotModes.push_back(dynamic_cast<ChannelModeStatus *>(cm));
		}
	}
}

/** Default constructor
 * @param mClass The type of mode this is
 * @param modeChar The mode char
 * @param modeType The mode type
 */
Mode::Mode(ModeClass mClass, char modeChar, ModeType modeType) : Class(mClass), ModeChar(modeChar), Type(modeType)
{
}

/** Default destructor
 */
Mode::~Mode()
{
}

/** Default constructor
 * @param mName The mode name
 * @param modeChar The mode char
 */
UserMode::UserMode(UserModeName mName, char modeChar) : Mode(MC_USER, modeChar, MODE_REGULAR), Name(mName)
{
}

/** Default destructor
 */
UserMode::~UserMode()
{
}

/** Default constructor
 * @param mName The mode name
 * @param modeChar The mode char
 */
UserModeParam::UserModeParam(UserModeName mName, char modeChar) : UserMode(mName, modeChar)
{
	this->Type = MODE_PARAM;
}

/** Default constrcutor
 * @param mName The mode name
 * @param modeChar The mode char
 */
ChannelMode::ChannelMode(ChannelModeName mName, char modeChar) : Mode(MC_CHANNEL, modeChar, MODE_REGULAR), Name(mName)
{
}

/** Default destructor
 */
ChannelMode::~ChannelMode()
{
}

/** Default constructor
 * @param mName The mode name
 * @param modeChar The mode char
 */
ChannelModeList::ChannelModeList(ChannelModeName mName, char modeChar) : ChannelMode(mName, modeChar)
{
	this->Type = MODE_LIST;
}

/** Default destructor
 */
ChannelModeList::~ChannelModeList()
{
}

/** Default constructor
 * @param mName The mode name
 * @param modeChar The mode char
 * @param MinusArg true if the mode sends no arg when unsetting
 */
ChannelModeParam::ChannelModeParam(ChannelModeName mName, char modeChar, bool MinusArg) : ChannelMode(mName, modeChar), MinusNoArg(MinusArg)
{
	this->Type = MODE_PARAM;
}

/** Default destructor
 */
ChannelModeParam::~ChannelModeParam()
{
}

/** Default constructor
 * @param mName The mode name
 * @param modeChar The mode char
 * @param mSymbol The symbol for the mode, eg @ % +
 */
ChannelModeStatus::ChannelModeStatus(ChannelModeName mName, char modeChar, char mSymbol) : ChannelMode(mName, modeChar), Symbol(mSymbol)
{
	this->Type = MODE_STATUS;
}

/** Default destructor
 */
ChannelModeStatus::~ChannelModeStatus()
{
}

/** Is the key valid
 * @param value The key
 * @return true or false
 */
bool ChannelModeKey::IsValid(const std::string &value)
{
	if (!value.empty() && value.find(':') != std::string::npos && value.find(',') != std::string::npos)
		return true;

	return false;
}

/** Can admin only mode be set by the user
 * @param u The user - can be NULL if defcon is checking
 * @return true or false
 */
bool ChannelModeAdmin::CanSet(User *u)
{
	if (u && is_oper(u))
		return true;

	return false;
}

/** Can oper only mode be set by the user
 * @param u The user - can be NULL if defcon is checking
 * @return true or false
 */
bool ChannelModeOper::CanSet(User *u)
{
	if (u && is_oper(u))
		return true;

	return false;
}

/** Can the user set the registerd mode?
 * No.
 * @return false
 */
bool ChannelModeRegistered::CanSet(User *u)
{
	return false;
}

/** Add a ban to the channel
 * @param chan The channel
 * @param mask The ban
 */
void ChannelModeBan::AddMask(Channel *chan, const char *mask)
{
	Entry *ban;

	/* check for NULL values otherwise we will segfault */
	if (!chan || !mask)
	{
		Alog(LOG_DEBUG) << "add_ban called with NULL values";
		return;
	}

	/* Check if the list already exists, if not create it.
	 * Create a new ban and add it to the list.. ~ Viper */
	if (!chan->bans)
		chan->bans = list_create();
	ban = entry_add(chan->bans, mask);

	if (!ban)
		fatal("Creating new ban entry failed");

	/* Check whether it matches a botserv bot after adding internally
	 * and parsing it through cidr support. ~ Viper */
	if (Config.s_BotServ && Config.BSSmartJoin && chan->ci && chan->ci->bi
		&& chan->users.size() >= Config.BSMinUsers)
	{
		BotInfo *bi = chan->ci->bi;

		if (entry_match(ban, bi->nick.c_str(), bi->user.c_str(), bi->host.c_str(), 0))
		{
			ircdproto->SendMode(bi, chan, "-b %s", mask);
			entry_delete(chan->bans, ban);
			return;
		}
	}

	Alog(LOG_DEBUG) << "Added ban " << mask << " to channel " << chan->name;
}

/** Remove a ban from the channel
 * @param chan The channel
 * @param mask The ban
 */
void ChannelModeBan::DelMask(Channel *chan, const char *mask)
{
	AutoKick *akick;
	Entry *ban;

	/* Sanity check as it seems some IRCD will just send -b without a mask */
	if (!mask || !chan->bans || (chan->bans->count == 0))
		return;

	ban = elist_find_mask(chan->bans, mask);

	if (ban)
	{
		entry_delete(chan->bans, ban);

		Alog(LOG_DEBUG) << "Deleted ban " << mask << " from channel " << chan->name;
	}

	if (chan->ci && (akick = is_stuck(chan->ci, mask)))
		stick_mask(chan->ci, akick);
}

/** Add an except to the channel
 * @param chan The channel
 * @param mask The except
 */
void ChannelModeExcept::AddMask(Channel *chan, const char *mask)
{
	Entry *exception;

	if (!chan || !mask)
	{
		Alog(LOG_DEBUG) << "add_exception called with NULL values";
		return;
	}

	/* Check if the list already exists, if not create it.
	 * Create a new exception and add it to the list.. ~ Viper */
	if (!chan->excepts)
		chan->excepts = list_create();
	exception = entry_add(chan->excepts, mask);

	if (!exception)
		fatal("Creating new exception entry failed");

	Alog(LOG_DEBUG) << "Added except " << mask << " to channel " << chan->name;
}

/** Remove an except from the channel
 * @param chan The channel
 * @param mask The except
 */
void ChannelModeExcept::DelMask(Channel *chan, const char *mask)
{
	Entry *exception;

	/* Sanity check as it seems some IRCD will just send -e without a mask */
	if (!mask || !chan->excepts || (chan->excepts->count == 0))
		return;

	exception = elist_find_mask(chan->excepts, mask);

	if (exception)
	{
		entry_delete(chan->excepts, exception);
		Alog(LOG_DEBUG) << "Deleted except " << mask << " to channel " << chan->name;
	}
}

/** Add an invex to the channel
 * @param chan The channel
 * @param mask The invex
 */
void ChannelModeInvite::AddMask(Channel *chan, const char *mask)
{
	Entry *invite;

	if (!chan || !mask)
	{
		Alog(LOG_DEBUG) << "add_invite called with NULL values";
		return;
	}

	/* Check if the list already exists, if not create it.
	 * Create a new invite and add it to the list.. ~ Viper */
	if (!chan->invites)
		chan->invites = list_create();
	invite = entry_add(chan->invites, mask);

	if (!invite)
		fatal("Creating new exception entry failed");

	Alog(LOG_DEBUG) << "Added invite " << mask << " to channel " << chan->name;

}

/** Remove an invex from the channel
 * @param chan The channel
 * @param mask The index
 */
void ChannelModeInvite::DelMask(Channel *chan, const char *mask)
{
	Entry *invite;

	/* Sanity check as it seems some IRCD will just send -I without a mask */
	if (!mask || !chan->invites || (chan->invites->count == 0))
		return;

	invite = elist_find_mask(chan->invites, mask);

	if (invite)
	{
		entry_delete(chan->invites, invite);
		Alog(LOG_DEBUG) << "Deleted invite " << mask << " to channel " << chan->name;
	}
}

void StackerInfo::AddMode(void *Mode, bool Set, const std::string &Param)
{
	ChannelMode *cm = NULL;
	UserMode *um = NULL;
	std::list<std::pair<void *, std::string> > *list, *otherlist;
	std::list<std::pair<void *, std::string > >::iterator it;
	bool IsParam = false;

	if (Type == ST_CHANNEL)
	{
		cm = static_cast<ChannelMode *>(Mode);
		if (cm->Type == MODE_PARAM)
		{
			IsParam = true;
		}
	}
	else if (Type == ST_USER)
	{
		um = static_cast<UserMode *>(Mode);
		if (um->Type == MODE_PARAM)
		{
			IsParam = true;
		}
	}
	if (Set)
	{
		list = &AddModes;
		otherlist = &DelModes;
	}
	else
	{
		list = &DelModes;
		otherlist = &AddModes;
	}

	/* Loop through the list and find if this mode is already on here */
	for (it = list->begin(); it != list->end(); ++it)
	{
		/* The param must match too (can have multiple status or list modes), but
		 * if it is a param mode it can match no matter what the param is
		 */
		if (it->first == Mode && (it->second == Param || IsParam))
		{
			list->erase(it);
			/* It can only be on this list once */
			break;
		}
	}
	/* If the mode is on the other list, remove it from there (eg, we dont want +o-o Adam Adam) */
	for (it = otherlist->begin(); it != otherlist->end(); ++it)
	{
		/* The param must match too (can have multiple status or list modes), but
		 * if it is a param mode it can match no matter what the param is
		 */
		if (it->first == Mode && (it->second == Param || IsParam))
		{
			otherlist->erase(it);
			return;
			/* Note that we return here because this is like setting + and - on the same mode within the same
			 * cycle, no change is made. This causes no problems with something like - + and -, because after the
			 * second mode change the list is empty, and the third mode change starts fresh.
			 */
		}
	}

	/* Add this mode and its param to our list */
	list->push_back(std::make_pair(Mode, Param));
}

/** Get the stacker info for an item, if one doesnt exist it is created
 * @param Item The user/channel etc
 * @return The stacker info
 */
StackerInfo *ModeManager::GetInfo(void *Item)
{
	for (std::list<std::pair<void *, StackerInfo *> >::const_iterator it = StackerObjects.begin(); it != StackerObjects.end(); ++it)
	{
		const std::pair<void *, StackerInfo *> &PItem = *it;
		if (PItem.first == Item)
			return PItem.second;
	}

<<<<<<< HEAD
	tackerInfo *s = new StackerInfo;
=======
	StackerInfo *s = new StackerInfo;
>>>>>>> a8b6e44c
	StackerObjects.push_back(std::make_pair(Item, s));
	return s;
}

/** Build a list of mode strings to send to the IRCd from the mode stacker
 * @param info The stacker info for a channel or user
 * @return a list of strings
 */
std::list<std::string> ModeManager::BuildModeStrings(StackerInfo *info)
{
	std::list<std::string> ret;
	std::list<std::pair<void *, std::string> >::iterator it;
	std::string buf, parambuf;
	ChannelMode *cm = NULL;
	UserMode *um = NULL;
	unsigned NModes = 0;

	buf = "+";
	for (it = info->AddModes.begin(); it != info->AddModes.end(); ++it)
	{
		if (++NModes > ircd->maxmodes)
		{
			ret.push_back(buf + parambuf);
			buf = "+";
			parambuf.clear();
			NModes = 1;
		}

		if (info->Type == ST_CHANNEL)
		{
			cm = static_cast<ChannelMode *>(it->first);
			buf += cm->ModeChar;
		}
		else if (info->Type == ST_USER)
		{
			um = static_cast<UserMode *>(it->first);
			buf += um->ModeChar;
		}

		if (!it->second.empty())
			parambuf += " " + it->second;
	}

	if (buf[buf.length() - 1] == '+')
		buf.erase(buf.length() - 1);

	buf += "-";
	for (it = info->DelModes.begin(); it != info->DelModes.end(); ++it)
	{
		if (++NModes > ircd->maxmodes)
		{
			ret.push_back(buf + parambuf);
			buf = "-";
			parambuf.clear();
			NModes = 1;
		}

		if (info->Type == ST_CHANNEL)
		{
			cm = static_cast<ChannelMode *>(it->first);
			buf += cm->ModeChar;
		}
		else if (info->Type == ST_USER)
		{
			um = static_cast<UserMode *>(it->first);
			buf += um->ModeChar;
		}

		if (!it->second.empty())
			parambuf += " " + it->second;
	}

	if (buf[buf.length() - 1] == '-')
		buf.erase(buf.length() - 1);

	if (!buf.empty())
		ret.push_back(buf + parambuf);

	return ret;
}

/** Add a mode to the stacker, internal use only
 * @param bi The client to set the modes from
 * @param u The user
 * @param um The user mode
 * @param Set Adding or removing?
 * @param Param A param, if there is one
 */
void ModeManager::StackerAddInternal(BotInfo *bi, User *u, UserMode *um, bool Set, const std::string &Param)
{
	StackerAddInternal(bi, u, um, Set, Param, ST_USER);
}

/** Add a mode to the stacker, internal use only
 * @param bi The client to set the modes from
 * @param c The channel
 * @param cm The channel mode
 * @param Set Adding or removing?
 * @param Param A param, if there is one
 */
void ModeManager::StackerAddInternal(BotInfo *bi, Channel *c, ChannelMode *cm, bool Set, const std::string &Param)
{
	StackerAddInternal(bi, c, cm, Set, Param, ST_CHANNEL);
}

/** Really add a mode to the stacker, internal use only
 * @param bi The client to set the modes from
 * @param Object The object, user/channel
 * @param Mode The mode
 * @param Set Adding or removing?
 * @param Param A param, if there is one
 * @param Type The type this is, user or channel
 */
void ModeManager::StackerAddInternal(BotInfo *bi, void *Object, void *Mode, bool Set, const std::string &Param, StackerType Type)
{
	StackerInfo *s = GetInfo(Object);
	s->Type = Type;
	s->AddMode(Mode, Set, Param);
	if (bi)
		s->bi = bi;
	else if (Type == ST_CHANNEL)
		s->bi = whosends(static_cast<Channel *>(Object)->ci);
	else if (Type == ST_USER)
		s->bi = NULL;
}

/** Add a user mode to Anope
 * @param um A UserMode or UserMode derived class
 * @return true on success, false on error
 */
bool ModeManager::AddUserMode(UserMode *um)
{
	if (ModeManager::UserModesByChar.insert(std::make_pair(um->ModeChar, um)).second)
	{
		if (um->Name == UMODE_END)
		{
			um->Name = static_cast<UserModeName>(UMODE_END + ++GenericUserModes);
			Alog() << "ModeManager: Added generic support for user mode " << um->ModeChar;
		}
		ModeManager::UserModesByName.insert(std::make_pair(um->Name, um));
		ModeManager::Modes.push_back(um);

		FOREACH_MOD(I_OnUserModeAdd, OnUserModeAdd(um));

		return true;
	}

	return false;
}

/** Add a channel mode to Anope
 * @param cm A ChannelMode or ChannelMode derived class
 * @return true on success, false on error
 */
bool ModeManager::AddChannelMode(ChannelMode *cm)
{
	if (ModeManager::ChannelModesByChar.insert(std::make_pair(cm->ModeChar, cm)).second)
	{
		if (cm->Name == CMODE_END)
		{
			cm->Name = static_cast<ChannelModeName>(CMODE_END + ++GenericChannelModes);
			Alog() << "ModeManager: Added generic support for channel mode " << cm->ModeChar;
		}
		ModeManager::ChannelModesByName.insert(std::make_pair(cm->Name, cm));
		ModeManager::Modes.push_back(cm);

		/* Apply this mode to the new default mlock if its used */
		SetDefaultMLock();

		FOREACH_MOD(I_OnChannelModeAdd, OnChannelModeAdd(cm));

		return true;
	}

	return false;
}
/** Find a channel mode
 * @param Mode The mode
 * @return The mode class
 */
ChannelMode *ModeManager::FindChannelModeByChar(char Mode)
{
	std::map<char, ChannelMode *>::iterator it = ModeManager::ChannelModesByChar.find(Mode);

	if (it != ModeManager::ChannelModesByChar.end())
	{
		return it->second;
	}

	return NULL;
}

/** Find a user mode
 * @param Mode The mode
 * @return The mode class
 */
UserMode *ModeManager::FindUserModeByChar(char Mode)
{
	std::map<char, UserMode *>::iterator it = ModeManager::UserModesByChar.find(Mode);

	if (it != ModeManager::UserModesByChar.end())
	{
		return it->second;
	}

	return NULL;
}

/** Find a channel mode
 * @param Mode The modename
 * @return The mode class
 */
ChannelMode *ModeManager::FindChannelModeByName(ChannelModeName Name)
{
	std::map<ChannelModeName, ChannelMode *>::iterator it = ModeManager::ChannelModesByName.find(Name);

	if (it != ModeManager::ChannelModesByName.end())
	{
		return it->second;
	}

	return NULL;
}

/** Find a user mode
 * @param Mode The modename
 * @return The mode class
 */
UserMode *ModeManager::FindUserModeByName(UserModeName Name)
{
	std::map<UserModeName, UserMode *>::iterator it = ModeManager::UserModesByName.find(Name);

	if (it != ModeManager::UserModesByName.end())
	{
		return it->second;
	}

	return NULL;
}

/** Gets the channel mode char for a symbol (eg + returns v)
 * @param Value The symbol
 * @return The char
 */
char ModeManager::GetStatusChar(char Value)
{
	std::map<char, ChannelMode *>::iterator it;
	ChannelMode *cm;
	ChannelModeStatus *cms;

	for (it = ModeManager::ChannelModesByChar.begin(); it != ModeManager::ChannelModesByChar.end(); ++it)
	{
		cm = it->second;
		if (cm->Type == MODE_STATUS)
		{
			cms = dynamic_cast<ChannelModeStatus *>(cm);

			if (Value == cms->Symbol)
			{
				return it->first;
			}
		}
	}

	return 0;
}

/** Add a mode to the stacker to be set on a channel
 * @param bi The client to set the modes from
 * @param c The channel
 * @param cm The channel mode
 * @param Set true for setting, false for removing
 * @param Param The param, if there is one
 */
void ModeManager::StackerAdd(BotInfo *bi, Channel *c, ChannelMode *cm, bool Set, const std::string &Param)
{
	StackerAddInternal(bi, c, cm, Set, Param);
}

/** Add a mode to the stacker to be set on a channel
 * @param bi The client to set the modes from
 * @param c The channel
 * @param Name The channel mode name
 * @param Set true for setting, false for removing
 * @param Param The param, if there is one
 */
void ModeManager::StackerAdd(BotInfo *bi, Channel *c, ChannelModeName Name, bool Set, const std::string &Param)
{
	StackerAdd(bi, c, FindChannelModeByName(Name), Set, Param);
}

/** Add a mode to the stacker to be set on a channel
 * @param bi The client to set the modes from
 * @param c The channel
 * @param Mode The mode char
 * @param Set true for setting, false for removing
 * @param Param The param, if there is one
 */
void ModeManager::StackerAdd(BotInfo *bi, Channel *c, const char Mode, bool Set, const std::string &Param)
{
	StackerAdd(bi, c, FindChannelModeByChar(Mode), Set, Param);
}

/** Add a mode to the stacker to be set on a user
 * @param bi The client to set the modes from
 * @param u The user
 * @param um The user mode
 * @param Set true for setting, false for removing
 * @param param The param, if there is one
 */
void ModeManager::StackerAdd(BotInfo *bi, User *u, UserMode *um, bool Set, const std::string &Param)
{
	StackerAddInternal(bi, u, um, Set, Param);
}

/** Add a mode to the stacker to be set on a user
 * @param bi The client to set the modes from
 * @param u The user
 * @param Name The user mode name
 * @param Set true for setting, false for removing
 * @param Param The param, if there is one
 */
void ModeManager::StackerAdd(BotInfo *bi, User *u, UserModeName Name, bool Set, const std::string &Param)
{
	StackerAdd(bi, u, FindUserModeByName(Name), Set, Param);
}

/** Add a mode to the stacker to be set on a user
 * @param bi The client to set the modes from
 * @param u The user
 * @param Mode The mode to be set
 * @param Set true for setting, false for removing
 * @param Param The param, if there is one
 */
void ModeManager::StackerAdd(BotInfo *bi, User *u, const char Mode, bool Set, const std::string &Param)
{
	StackerAdd(bi, u, FindUserModeByChar(Mode), Set, Param);
}

/** Process all of the modes in the stacker and send them to the IRCd to be set on channels/users
 */
void ModeManager::ProcessModes()
{
	if (!StackerObjects.empty())
	{
		for (std::list<std::pair<void *, StackerInfo *> >::const_iterator it = StackerObjects.begin(); it != StackerObjects.end(); ++it)
		{
			StackerInfo *s = it->second;
			User *u = NULL;
			Channel *c = NULL;
			std::list<std::string> ModeStrings = BuildModeStrings(s);

			if (s->Type == ST_USER)
				u = static_cast<User *>(it->first);
			else if (s->Type == ST_CHANNEL)
				c = static_cast<Channel *>(it->first);
			else
				throw CoreException("ModeManager::ProcessModes got invalid Stacker Info type");

			for (std::list<std::string>::iterator lit = ModeStrings.begin(); lit != ModeStrings.end(); ++lit)
			{
				if (c)
					ircdproto->SendMode(s->bi, c, lit->c_str());
				else if (u)
					ircdproto->SendMode(s->bi, u, lit->c_str());
			}
			delete it->second;
		}
		StackerObjects.clear();
	}
}
<|MERGE_RESOLUTION|>--- conflicted
+++ resolved
@@ -487,13 +487,6 @@
 			return PItem.second;
 	}
 
-<<<<<<< HEAD
-	tackerInfo *s = new StackerInfo;
-=======
-	StackerInfo *s = new StackerInfo;
->>>>>>> a8b6e44c
-	StackerObjects.push_back(std::make_pair(Item, s));
-	return s;
 }
 
 /** Build a list of mode strings to send to the IRCd from the mode stacker
