/* Channel-handling routines.
 *
 * (C) 2003-2014 Anope Team
 * Contact us at team@anope.org
 *
 * Please read COPYING and README for further details.
 *
 * Based on the original code of Epona by Lara.
 * Based on the original code of Services by Andy Church.
 *
 */

#include "services.h"
#include "channels.h"
#include "logger.h"
#include "modules.h"
#include "users.h"
#include "servers.h"
#include "protocol.h"
#include "users.h"
#include "config.h"
#include "sockets.h"
#include "language.h"
#include "uplink.h"
#include "event.h"
#include "modules/chanserv.h"

channel_map ChannelList;
std::vector<Channel *> Channel::deleting;

Channel::Channel(const Anope::string &nname, time_t ts)
{
	if (nname.empty())
		throw CoreException("A channel without a name ?");

	this->name = nname;

	this->creation_time = ts;
	this->syncing = this->botchannel = false;
	this->server_modetime = this->chanserv_modetime = 0;
	this->server_modecount = this->chanserv_modecount = this->bouncy_modes = this->topic_ts = this->topic_time = 0;

	if (Me && Me->IsSynced())
		Log(NULL, this, "create");

	Event::OnChannelCreate(&Event::ChannelCreate::OnChannelCreate, this);
}

Channel::~Channel()
{
<<<<<<< HEAD
	Event::OnChannelDelete(&Event::ChannelDelete::OnChannelDelete, this);
=======
	UnsetExtensibles();

	FOREACH_MOD(OnChannelDelete, (this));
>>>>>>> 830361e9

	ModeManager::StackerDel(this);

	if (Me && Me->IsSynced())
		Log(NULL, this, "destroy");

	if (this->ci)
		this->ci->c = NULL;

	ChannelList.erase(this->name);
}

void Channel::Reset()
{
	this->modes.clear();

	for (ChanUserList::const_iterator it = this->users.begin(), it_end = this->users.end(); it != it_end; ++it)
	{
		ChanUserContainer *uc = it->second;

		ChannelStatus f = uc->status;
		uc->status.Clear();

		/* reset modes for my clients */
		if (uc->user->server == Me)
		{
			for (size_t i = 0; i < f.Modes().length(); ++i)
				this->SetMode(NULL, ModeManager::FindChannelModeByChar(f.Modes()[i]), uc->user->GetUID(), false);
			/* Modes might not exist yet, so be sure the status is really reset */
			uc->status = f;
		}
	}

	for (ChanUserList::const_iterator it = this->users.begin(), it_end = this->users.end(); it != it_end; ++it)
		this->SetCorrectModes(it->second->user, true);

	// If the channel is syncing now, do not force a sync due to Reset(), as we are probably iterating over users in Message::SJoin
	// A sync will come soon
	if (!syncing)
		this->Sync();
}

void Channel::Sync()
{
	syncing = false;
	Event::OnChannelSync(&Event::ChannelSync::OnChannelSync, this);
	CheckModes();
}

void Channel::CheckModes()
{
	if (this->bouncy_modes || this->syncing)
		return;

	/* Check for mode bouncing */
	if (this->chanserv_modetime == Anope::CurTime && this->server_modetime == Anope::CurTime && this->server_modecount >= 3 && this->chanserv_modecount >= 3)
	{
		Log() << "Warning: unable to set modes on channel " << this->name << ". Are your servers' U:lines configured correctly?";
		this->bouncy_modes = 1;
		return;
	}

	Reference<Channel> ref = this;
	Event::OnCheckModes(&Event::CheckModes::OnCheckModes, ref);
}

bool Channel::CheckDelete()
{
	/* Channel is syncing from a netburst, don't destroy it as more users are probably wanting to join immediately
	 * We also don't part the bot here either, if necessary we will part it after the sync
	 */
	if (this->syncing)
		return false;

	/* Permanent channels never get deleted */
	if (this->HasMode("PERM"))
		return false;

	EventReturn MOD_RESULT;
	MOD_RESULT = Event::OnCheckDelete(&Event::CheckDelete::OnCheckDelete, this);

	return MOD_RESULT != EVENT_STOP && this->users.empty();
}

ChanUserContainer* Channel::JoinUser(User *user, const ChannelStatus *status)
{
	if (user->server && user->server->IsSynced())
		Log(user, this, "join");

	ChanUserContainer *cuc = new ChanUserContainer(user, this);
	user->chans[this] = cuc;
	this->users[user] = cuc;
	if (status)
		cuc->status = *status;

	return cuc;
}

void Channel::DeleteUser(User *user)
{
	if (user->server && user->server->IsSynced() && !user->Quitting())
		Log(user, this, "leave");

	Event::OnLeaveChannel(&Event::LeaveChannel::OnLeaveChannel, user, this);

	ChanUserContainer *cu = user->FindChannel(this);
	if (!this->users.erase(user))
		Log(LOG_DEBUG) << "Channel::DeleteUser() tried to delete non-existent user " << user->nick << " from channel " << this->name;

	if (!user->chans.erase(this))
		Log(LOG_DEBUG) << "Channel::DeleteUser() tried to delete non-existent channel " << this->name << " from " << user->nick << "'s channel list";
	delete cu;

	if (std::find(deleting.begin(), deleting.end(), this) == deleting.end())
		deleting.push_back(this);
}

ChanUserContainer *Channel::FindUser(User *u) const
{
	ChanUserList::const_iterator it = this->users.find(u);
	if (it != this->users.end())
		return it->second;
	return NULL;
}

bool Channel::HasUserStatus(User *u, ChannelModeStatus *cms)
{
	/* Usually its more efficient to search the users channels than the channels users */
	ChanUserContainer *cc = u->FindChannel(this);
	if (cc)
	{
		if (cms)
			return cc->status.HasMode(cms->mchar);
		else
			return cc->status.Empty();
	}

	return false;
}

bool Channel::HasUserStatus(User *u, const Anope::string &mname)
{
	return HasUserStatus(u, anope_dynamic_static_cast<ChannelModeStatus *>(ModeManager::FindChannelModeByName(mname)));
}

size_t Channel::HasMode(const Anope::string &mname, const Anope::string &param)
{
	if (param.empty())
		return modes.count(mname);
	std::vector<Anope::string> v = this->GetModeList(mname);
	for (unsigned int i = 0; i < v.size(); ++i)
		if (v[i].equals_ci(param))
			return 1;
	return 0;
}

Anope::string Channel::GetModes(bool complete, bool plus)
{
	Anope::string res, params;

	for (std::multimap<Anope::string, Anope::string>::const_iterator it = this->modes.begin(), it_end = this->modes.end(); it != it_end; ++it)
	{
		ChannelMode *cm = ModeManager::FindChannelModeByName(it->first);
		if (!cm || cm->type == MODE_LIST)
			continue;

		res += cm->mchar;

		if (complete && !it->second.empty())
		{
			ChannelModeParam *cmp = NULL;
			if (cm->type == MODE_PARAM)
				cmp = anope_dynamic_static_cast<ChannelModeParam *>(cm);

			if (plus || !cmp || !cmp->minus_no_arg)
				params += " " + it->second;
		}
	}

	return res + params;
}

const Channel::ModeList &Channel::GetModes() const
{
	return this->modes;
}

template<typename F, typename S>
struct second
{
	S operator()(const std::pair<F, S> &p)
	{
		return p.second;
	}
};

std::vector<Anope::string> Channel::GetModeList(const Anope::string &mname)
{
	std::vector<Anope::string> r;
	std::transform(modes.lower_bound(mname), modes.upper_bound(mname), std::back_inserter(r), second<Anope::string, Anope::string>());
	return r;
}

void Channel::SetModeInternal(const MessageSource &setter, ChannelMode *ocm, const Anope::string &oparam, bool enforce_mlock)
{
	if (!ocm)
		return;

	Anope::string param = oparam;
	ChannelMode *cm = ocm->Unwrap(param);

	EventReturn MOD_RESULT;

	/* Setting v/h/o/a/q etc */
	if (cm->type == MODE_STATUS)
	{
		if (param.empty())
		{
			Log() << "Channel::SetModeInternal() mode " << cm->mchar << " with no parameter for channel " << this->name;
			return;
		}

		User *u = User::Find(param);

		if (!u)
		{
			Log() << "MODE " << this->name << " +" << cm->mchar << " for non-existent user " << param;
			return;
		}

		Log(LOG_DEBUG) << "Setting +" << cm->mchar << " on " << this->name << " for " << u->nick;

		/* Set the status on the user */
		ChanUserContainer *cc = u->FindChannel(this);
		if (cc)
			cc->status.AddMode(cm->mchar);

		MOD_RESULT = Event::OnChannelModeSet(&Event::ChannelModeSet::OnChannelModeSet, this, setter, cm, param);

		/* Enforce secureops, etc */
		if (enforce_mlock && MOD_RESULT != EVENT_STOP)
			this->SetCorrectModes(u, false);
		return;
	}

	if (cm->type != MODE_LIST)
		this->modes.erase(cm->name);
	else if (this->HasMode(cm->name, param))
		return;

	this->modes.insert(std::make_pair(cm->name, param));

	if (param.empty() && cm->type != MODE_REGULAR)
	{
		Log() << "Channel::SetModeInternal() mode " << cm->mchar << " for " << this->name << " with no paramater, but is a param mode";
		return;
	}

	MOD_RESULT = Event::OnChannelModeSet(&Event::ChannelModeSet::OnChannelModeSet, this, setter, cm, param);

	/* Check if we should enforce mlock */
	if (!enforce_mlock || MOD_RESULT == EVENT_STOP)
		return;

	this->CheckModes();
}

void Channel::RemoveModeInternal(const MessageSource &setter, ChannelMode *ocm, const Anope::string &oparam, bool enforce_mlock)
{
	if (!ocm)
		return;

	Anope::string param = oparam;
	ChannelMode *cm = ocm->Unwrap(param);

	EventReturn MOD_RESULT;

	/* Setting v/h/o/a/q etc */
	if (cm->type == MODE_STATUS)
	{
		if (param.empty())
		{
			Log() << "Channel::RemoveModeInternal() mode " << cm->mchar << " with no parameter for channel " << this->name;
			return;
		}

		User *u = User::Find(param);

		if (!u)
		{
			Log() << "Channel::RemoveModeInternal() MODE " << this->name << "-" << cm->mchar << " for non-existent user " << param;
			return;
		}

		Log(LOG_DEBUG) << "Setting -" << cm->mchar << " on " << this->name << " for " << u->nick;

		/* Remove the status on the user */
		ChanUserContainer *cc = u->FindChannel(this);
		if (cc)
			cc->status.DelMode(cm->mchar);

		MOD_RESULT = Event::OnChannelModeUnset(&Event::ChannelModeUnset::OnChannelModeUnset, this, setter, cm, param);

		if (enforce_mlock && MOD_RESULT != EVENT_STOP)
			this->SetCorrectModes(u, false);

		return;
	}

	if (cm->type == MODE_LIST)
	{
		for (Channel::ModeList::iterator it = modes.lower_bound(cm->name), it_end = modes.upper_bound(cm->name); it != it_end; ++it)
			if (param.equals_ci(it->second))
			{
				this->modes.erase(it);
				break;
			}
	}
	else
		this->modes.erase(cm->name);

	MOD_RESULT = Event::OnChannelModeUnset(&Event::ChannelModeUnset::OnChannelModeUnset, this, setter, cm, param);

	if (cm->name == "PERM")
	{
		if (this->CheckDelete())
		{
			delete this;
			return;
		}
	}

	/* Check for mlock */
	if (!enforce_mlock || MOD_RESULT == EVENT_STOP)
		return;

	this->CheckModes();
}

void Channel::SetMode(User *bi, ChannelMode *cm, const Anope::string &param, bool enforce_mlock)
{
	Anope::string wparam = param;
	if (!cm)
		return;
	/* Don't set modes already set */
	if (cm->type == MODE_REGULAR && HasMode(cm->name))
		return;
	else if (cm->type == MODE_PARAM)
	{
		ChannelModeParam *cmp = anope_dynamic_static_cast<ChannelModeParam *>(cm);
		if (!cmp->IsValid(wparam))
			return;

		Anope::string cparam;
		if (GetParam(cm->name, cparam) && cparam.equals_cs(wparam))
			return;
	}
	else if (cm->type == MODE_STATUS)
	{
		User *u = User::Find(param);
		if (!u || HasUserStatus(u, anope_dynamic_static_cast<ChannelModeStatus *>(cm)))
			return;
	}
	else if (cm->type == MODE_LIST)
	{
		ChannelModeList *cml = anope_dynamic_static_cast<ChannelModeList *>(cm);

		if (!cml->IsValid(wparam))
			return;

		if (this->HasMode(cm->name, wparam))
			return;
	}

	if (Me->IsSynced())
	{
		if (this->chanserv_modetime != Anope::CurTime)
		{
			this->chanserv_modecount = 0;
			this->chanserv_modetime = Anope::CurTime;
		}

		this->chanserv_modecount++;
	}

	ChannelMode *wcm = cm->Wrap(wparam);

	ModeManager::StackerAdd(bi, this, wcm, true, wparam);
	SetModeInternal(bi, wcm, wparam, enforce_mlock);
}

void Channel::SetMode(User *bi, const Anope::string &mname, const Anope::string &param, bool enforce_mlock)
{
	SetMode(bi, ModeManager::FindChannelModeByName(mname), param, enforce_mlock);
}

void Channel::RemoveMode(User *bi, ChannelMode *cm, const Anope::string &param, bool enforce_mlock)
{
	if (!cm)
		return;
	/* Don't unset modes that arent set */
	if ((cm->type == MODE_REGULAR || cm->type == MODE_PARAM) && !HasMode(cm->name))
		return;
	/* Don't unset status that aren't set */
	else if (cm->type == MODE_STATUS)
	{
		User *u = User::Find(param);
		if (!u || !HasUserStatus(u, anope_dynamic_static_cast<ChannelModeStatus *>(cm)))
			return;
	}
	else if (cm->type == MODE_LIST)
	{
		if (!this->HasMode(cm->name, param))
			return;
	}

	/* Get the param to send, if we need it */
	Anope::string realparam = param;
	if (cm->type == MODE_PARAM)
	{
		realparam.clear();
		ChannelModeParam *cmp = anope_dynamic_static_cast<ChannelModeParam *>(cm);
		if (!cmp->minus_no_arg)
			this->GetParam(cmp->name, realparam);
	}

	if (Me->IsSynced())
	{
		if (this->chanserv_modetime != Anope::CurTime)
		{
			this->chanserv_modecount = 0;
			this->chanserv_modetime = Anope::CurTime;
		}

		this->chanserv_modecount++;
	}

	Anope::string wparam = realparam;
	ChannelMode *wcm = cm->Wrap(wparam);

	ModeManager::StackerAdd(bi, this, wcm, false, wparam);
	RemoveModeInternal(bi, wcm, wparam, enforce_mlock);
}

void Channel::RemoveMode(User *bi, const Anope::string &mname, const Anope::string &param, bool enforce_mlock)
{
	RemoveMode(bi, ModeManager::FindChannelModeByName(mname), param, enforce_mlock);
}

bool Channel::GetParam(const Anope::string &mname, Anope::string &target) const
{
	std::multimap<Anope::string, Anope::string>::const_iterator it = this->modes.find(mname);

	target.clear();

	if (it != this->modes.end())
	{
		target = it->second;
		return true;
	}

	return false;
}

void Channel::SetModes(User *bi, bool enforce_mlock, const char *cmodes, ...)
{
	char buf[BUFSIZE] = "";
	va_list args;
	Anope::string modebuf, sbuf;
	int add = -1;
	va_start(args, cmodes);
	vsnprintf(buf, BUFSIZE - 1, cmodes, args);
	va_end(args);

	Reference<Channel> this_reference(this);

	spacesepstream sep(buf);
	sep.GetToken(modebuf);
	for (unsigned i = 0, end = modebuf.length(); this_reference && i < end; ++i)
	{
		ChannelMode *cm;

		switch (modebuf[i])
		{
			case '+':
				add = 1;
				continue;
			case '-':
				add = 0;
				continue;
			default:
				if (add == -1)
					continue;
				cm = ModeManager::FindChannelModeByChar(modebuf[i]);
				if (!cm)
					continue;
		}

		if (add)
		{
			if (cm->type != MODE_REGULAR && sep.GetToken(sbuf))
			{
				if (cm->type == MODE_STATUS)
				{
					User *targ = User::Find(sbuf);
					if (targ != NULL)
						sbuf = targ->GetUID();
				}
				this->SetMode(bi, cm, sbuf, enforce_mlock);
			}
			else
				this->SetMode(bi, cm, "", enforce_mlock);
		}
		else if (!add)
		{
			if (cm->type != MODE_REGULAR && sep.GetToken(sbuf))
			{
				if (cm->type == MODE_STATUS)
				{
					User *targ = User::Find(sbuf);
					if (targ != NULL)
						sbuf = targ->GetUID();
				}
				this->RemoveMode(bi, cm, sbuf, enforce_mlock);
			}
			else
				this->RemoveMode(bi, cm, "", enforce_mlock);
		}
	}
}

void Channel::SetModesInternal(MessageSource &source, const Anope::string &mode, time_t ts, bool enforce_mlock)
{
	if (!ts)
		;
	else if (ts > this->creation_time)
	{
		Log(LOG_DEBUG) << "Dropping mode " << mode << " on " << this->name << ", " << ts << " > " << this->creation_time;
		return;
	}
	else if (ts < this->creation_time)
	{
		Log(LOG_DEBUG) << "Changing TS of " << this->name << " from " << this->creation_time << " to " << ts;
		this->creation_time = ts;
		this->Reset();
	}

	User *setter = source.GetUser();
	/* Removing channel modes *may* delete this channel */
	Reference<Channel> this_reference(this);

	spacesepstream sep_modes(mode);
	Anope::string m;

	sep_modes.GetToken(m);

	Anope::string modestring;
	Anope::string paramstring;
	int add = -1;
	bool changed = false;
	for (unsigned int i = 0, end = m.length(); i < end && this_reference; ++i)
	{
		ChannelMode *cm;

		switch (m[i])
		{
			case '+':
				modestring += '+';
				add = 1;
				continue;
			case '-':
				modestring += '-';
				add = 0;
				continue;
			default:
				if (add == -1)
					continue;
				cm = ModeManager::FindChannelModeByChar(m[i]);
				if (!cm)
				{
					Log(LOG_DEBUG) << "Channel::SetModeInternal: Unknown mode char " << m[i];
					continue;
				}
				modestring += cm->mchar;
		}

		if (cm->type == MODE_REGULAR)
		{
			/* something changed if we are adding a mode we don't have, or removing one we have */
			changed |= !!add != this->HasMode(cm->name);
			if (add)
				this->SetModeInternal(source, cm, "", false);
			else
				this->RemoveModeInternal(source, cm, "", false);
			continue;
		}
		else if (cm->type == MODE_PARAM)
		{
			ChannelModeParam *cmp = anope_dynamic_static_cast<ChannelModeParam *>(cm);

			if (!add && cmp->minus_no_arg)
			{
				this->RemoveModeInternal(source, cm, "", false);
				continue;
			}
		}
		Anope::string token;
		if (sep_modes.GetToken(token))
		{
			User *u = NULL;
			if (cm->type == MODE_STATUS && (u = User::Find(token)))
				paramstring += " " + u->nick;
			else
				paramstring += " " + token;

			changed |= !!add != this->HasMode(cm->name, token);
			/* CheckModes below doesn't check secureops (+ the module event) */
			if (add)
				this->SetModeInternal(source, cm, token, enforce_mlock);
			else
				this->RemoveModeInternal(source, cm, token, enforce_mlock);
		}
		else
			Log() << "warning: Channel::SetModesInternal() received more modes requiring params than params, modes: " << mode;
	}

	if (!this_reference)
		return;

	if (changed && source.GetServer() && source.GetServer()->IsSynced())
	{
		if (Anope::CurTime != this->server_modetime)
		{
			this->server_modecount = 0;
			this->server_modetime = Anope::CurTime;
		}

		++this->server_modecount;
	}

	if (setter)
		Log(setter, this, "mode") << modestring << paramstring;
	else
		Log(LOG_DEBUG) << source.GetName() << " is setting " << this->name << " to " << modestring << paramstring;

	if (enforce_mlock)
		this->CheckModes();
}

bool Channel::MatchesList(User *u, const Anope::string &mode)
{
	if (!this->HasMode(mode))
		return false;

	std::vector<Anope::string> v = this->GetModeList(mode);
	for (unsigned i = 0; i < v.size(); ++i)
	{
		Entry e(mode, v[i]);
		if (e.Matches(u))
			return true;
	}

	return false;
}

bool Channel::KickInternal(const MessageSource &source, const Anope::string &nick, const Anope::string &reason)
{
	User *sender = source.GetUser();
	User *target = User::Find(nick);
	if (!target)
	{
		Log(LOG_DEBUG) << "Channel::KickInternal got a nonexistent user " << nick << " on " << this->name << ": " << reason;
		return false;
	}

	if (sender)
		Log(sender, this, "kick") << "kicked " << target->nick << " (" << reason << ")";
	else
		Log(target, this, "kick") << "was kicked by " << source.GetName() << " (" << reason << ")";

	Anope::string chname = this->name;

	ChanUserContainer *cu = target->FindChannel(this);
	if (cu == NULL)
	{
		Log(LOG_DEBUG) << "Channel::KickInternal got kick for user " << target->nick << " from " << source.GetSource() << " who isn't on channel " << this->name;
		return false;
	}

	ChannelStatus status = cu->status;

<<<<<<< HEAD
	EventReturn MOD_RESULT = Event::OnPreUserKicked(&Event::PreUserKicked::OnPreUserKicked, source, cu, reason);
	if ((sender && sender->server == Me) || source.GetServer() == Me)
		if (MOD_RESULT == EVENT_STOP)
			return false;

	this->DeleteUser(target); /* This can delete this; */
	Event::OnUserKicked(&Event::UserKicked::OnUserKicked, source, target, this_name, status, reason);
	return true;
=======
	FOREACH_MOD(OnPreUserKicked, (source, cu, reason));
	this->DeleteUser(target);
	FOREACH_MOD(OnUserKicked, (source, target, this->name, status, reason));
>>>>>>> 830361e9
}

bool Channel::Kick(User *source, User *u, const char *reason, ...)
{
	va_list args;
	char buf[BUFSIZE] = "";
	va_start(args, reason);
	vsnprintf(buf, BUFSIZE - 1, reason, args);
	va_end(args);

	/* Do not kick protected clients or Ulines */
	if (u->IsProtected())
		return false;

	if (source == NULL)
		source = this->ci->WhoSends();

	if (!this->KickInternal(source, u->nick, buf))
		return false;
	IRCD->SendKick(source, this, u, "%s", buf);
	return true;
}

void Channel::ChangeTopicInternal(User *u, const Anope::string &user, const Anope::string &newtopic, time_t ts)
{
	this->topic = newtopic;
	this->topic_setter = u ? u->nick : user;
	this->topic_ts = ts;
	this->topic_time = Anope::CurTime;

	Log(LOG_DEBUG) << "Topic of " << this->name << " changed by " << this->topic_setter << " to " << newtopic;

<<<<<<< HEAD
	Event::OnTopicUpdated(&Event::TopicUpdated::OnTopicUpdated, this, user, this->topic);
=======
	FOREACH_MOD(OnTopicUpdated, (u, this, user, this->topic));
>>>>>>> 830361e9
}

void Channel::ChangeTopic(const Anope::string &user, const Anope::string &newtopic, time_t ts)
{
	this->topic = newtopic;
	this->topic_setter = user;
	this->topic_ts = ts;

	IRCD->SendTopic(this->ci->WhoSends(), this);

	/* Now that the topic is set update the time set. This is *after* we set it so the protocol modules are able to tell the old last set time */
	this->topic_time = Anope::CurTime;

<<<<<<< HEAD
	Event::OnTopicUpdated(&Event::TopicUpdated::OnTopicUpdated, this, user, this->topic);
=======
	FOREACH_MOD(OnTopicUpdated, (NULL, this, user, this->topic));
>>>>>>> 830361e9
}

void Channel::SetCorrectModes(User *user, bool give_modes)
{
	if (user == NULL)
		return;

	if (!this->ci)
		return;

	Log(LOG_DEBUG) << "Setting correct user modes for " << user->nick << " on " << this->name << " (" << (give_modes ? "" : "not ") << "giving modes)";

	ChanServ::AccessGroup u_access = ci->AccessFor(user);

	/* Initially only take modes if the channel is being created by a non netmerge */
	bool take_modes = this->syncing && user->server->IsSynced();

	Event::OnSetCorrectModes(&Event::SetCorrectModes::OnSetCorrectModes, user, this, u_access, give_modes, take_modes);

	/* Never take modes from ulines */
	if (user->server->IsULined())
		take_modes = false;

	/* whether or not we are giving modes */
	bool giving = give_modes;
	/* whether or not we have given a mode */
	bool given = false;
	for (unsigned i = 0; i < ModeManager::GetStatusChannelModesByRank().size(); ++i)
	{
		ChannelModeStatus *cm = ModeManager::GetStatusChannelModesByRank()[i];
		bool has_priv = u_access.HasPriv("AUTO" + cm->name);

		if (give_modes && has_priv)
		{
			/* Always give op. If we have already given one mode, don't give more until it has a symbol */
			if (cm->name == "OP" || !given || (giving && cm->symbol))
			{
				this->SetMode(NULL, cm, user->GetUID(), false);
				/* Now if this contains a symbol don't give any more modes, to prevent setting +qaohv etc on users */
				giving = !cm->symbol;
				given = true;
			}
		}
		/* modes that have no privileges assigned shouldn't be removed (like operprefix, ojoin) */
		else if (take_modes && !has_priv && ci->GetLevel(cm->name + "ME") != ACCESS_INVALID && !u_access.HasPriv(cm->name + "ME"))
		{
			/* Only remove modes if they are > voice */
			if (cm->name == "VOICE")
				take_modes = false;
			else
				this->RemoveMode(NULL, cm, user->GetUID(), false);
		}
	}
}

bool Channel::Unban(User *u, const Anope::string &mode, bool full)
{
	if (!this->HasMode(mode))
		return false;

	bool ret = false;

	std::vector<Anope::string> v = this->GetModeList(mode);
	for (unsigned int i = 0; i < v.size(); ++i)
	{
		Entry ban(mode, v[i]);
		if (ban.Matches(u, full))
		{
			this->RemoveMode(NULL, mode, ban.GetMask());
			ret = true;
		}
	}

	return ret;
}

bool Channel::CheckKick(User *user)
{
	if (user->super_admin)
		return false;

	/* We don't enforce services restrictions on clients on ulined services
	 * as this will likely lead to kick/rejoin floods. ~ Viper */
	if (user->IsProtected())
		return false;

	Anope::string mask, reason;

	EventReturn MOD_RESULT;
	MOD_RESULT = Event::OnCheckKick(&Event::CheckKick::OnCheckKick, user, this, mask, reason);
	if (MOD_RESULT != EVENT_STOP)
		return false;

	if (mask.empty())
		mask = this->ci->GetIdealBan(user);
	if (reason.empty())
		reason = Language::Translate(user->Account(), _("You are not permitted to be on this channel."));

	Log(LOG_DEBUG) << "Autokicking " << user->nick << " (" << mask << ") from " << this->name;

	this->SetMode(NULL, "BAN", mask);
	this->Kick(NULL, user, "%s", reason.c_str());

	return true;
}

Channel* Channel::Find(const Anope::string &name)
{
	channel_map::const_iterator it = ChannelList.find(name);

	if (it != ChannelList.end())
		return it->second;
	return NULL;
}

Channel *Channel::FindOrCreate(const Anope::string &name, bool &created, time_t ts)
{
	Channel* &chan = ChannelList[name];
	created = chan == NULL;
	if (!chan)
		chan = new Channel(name, ts);
	return chan;
}

void Channel::DeleteChannels()
{
	for (unsigned int i = 0; i < deleting.size(); ++i)
	{
		Channel *c = deleting[i];

		if (c->CheckDelete())
			delete c;
	}
	deleting.clear();
}
<|MERGE_RESOLUTION|>--- conflicted
+++ resolved
@@ -48,13 +48,7 @@
 
 Channel::~Channel()
 {
-<<<<<<< HEAD
 	Event::OnChannelDelete(&Event::ChannelDelete::OnChannelDelete, this);
-=======
-	UnsetExtensibles();
-
-	FOREACH_MOD(OnChannelDelete, (this));
->>>>>>> 830361e9
 
 	ModeManager::StackerDel(this);
 
@@ -746,20 +740,14 @@
 
 	ChannelStatus status = cu->status;
 
-<<<<<<< HEAD
 	EventReturn MOD_RESULT = Event::OnPreUserKicked(&Event::PreUserKicked::OnPreUserKicked, source, cu, reason);
 	if ((sender && sender->server == Me) || source.GetServer() == Me)
 		if (MOD_RESULT == EVENT_STOP)
 			return false;
 
-	this->DeleteUser(target); /* This can delete this; */
-	Event::OnUserKicked(&Event::UserKicked::OnUserKicked, source, target, this_name, status, reason);
+	this->DeleteUser(target);
+	Event::OnUserKicked(&Event::UserKicked::OnUserKicked, source, target, this->name, status, reason);
 	return true;
-=======
-	FOREACH_MOD(OnPreUserKicked, (source, cu, reason));
-	this->DeleteUser(target);
-	FOREACH_MOD(OnUserKicked, (source, target, this->name, status, reason));
->>>>>>> 830361e9
 }
 
 bool Channel::Kick(User *source, User *u, const char *reason, ...)
@@ -792,11 +780,7 @@
 
 	Log(LOG_DEBUG) << "Topic of " << this->name << " changed by " << this->topic_setter << " to " << newtopic;
 
-<<<<<<< HEAD
-	Event::OnTopicUpdated(&Event::TopicUpdated::OnTopicUpdated, this, user, this->topic);
-=======
-	FOREACH_MOD(OnTopicUpdated, (u, this, user, this->topic));
->>>>>>> 830361e9
+	Event::OnTopicUpdated(&Event::TopicUpdated::OnTopicUpdated, u, this, user, this->topic);
 }
 
 void Channel::ChangeTopic(const Anope::string &user, const Anope::string &newtopic, time_t ts)
@@ -810,11 +794,7 @@
 	/* Now that the topic is set update the time set. This is *after* we set it so the protocol modules are able to tell the old last set time */
 	this->topic_time = Anope::CurTime;
 
-<<<<<<< HEAD
-	Event::OnTopicUpdated(&Event::TopicUpdated::OnTopicUpdated, this, user, this->topic);
-=======
-	FOREACH_MOD(OnTopicUpdated, (NULL, this, user, this->topic));
->>>>>>> 830361e9
+	Event::OnTopicUpdated(&Event::TopicUpdated::OnTopicUpdated, nullptr, this, user, this->topic);
 }
 
 void Channel::SetCorrectModes(User *user, bool give_modes)
@@ -859,7 +839,7 @@
 			}
 		}
 		/* modes that have no privileges assigned shouldn't be removed (like operprefix, ojoin) */
-		else if (take_modes && !has_priv && ci->GetLevel(cm->name + "ME") != ACCESS_INVALID && !u_access.HasPriv(cm->name + "ME"))
+		else if (take_modes && !has_priv && ci->GetLevel(cm->name + "ME") != ChanServ::ACCESS_INVALID && !u_access.HasPriv(cm->name + "ME"))
 		{
 			/* Only remove modes if they are > voice */
 			if (cm->name == "VOICE")
