--- conflicted
+++ resolved
@@ -54,16 +54,10 @@
 
 ServiceBot::~ServiceBot()
 {
-<<<<<<< HEAD
 	bi->bot = nullptr;
 	bi->Delete();
 
 	Event::OnDelBot(&Event::DelBot::OnDelBot, this);
-=======
-	UnsetExtensibles();
-
-	FOREACH_MOD(OnDelBot, (this));
->>>>>>> 830361e9
 
 	// If we're synchronised with the uplink already, send the bot.
 	if (Me && Me->IsSynced())
@@ -182,11 +176,7 @@
 
 	c->DeleteUser(this);
 
-<<<<<<< HEAD
-	Event::OnPartChannel(&Event::PartChannel::OnPartChannel, this, cref, cname, reason);
-=======
-	FOREACH_MOD(OnPartChannel, (this, c, c->name, reason));
->>>>>>> 830361e9
+	Event::OnPartChannel(&Event::PartChannel::OnPartChannel, this, c, c->name, reason);
 }
 
 void ServiceBot::OnMessage(User *u, const Anope::string &message)
