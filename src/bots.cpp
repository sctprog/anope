--- conflicted
+++ resolved
@@ -22,11 +22,7 @@
 
 Serialize::Checker<botinfo_map> BotListByNick("BotInfo"), BotListByUID("BotInfo");
 
-<<<<<<< HEAD
-BotInfo::BotInfo(const Anope::string &nnick, const Anope::string &nuser, const Anope::string &nhost, const Anope::string &nreal, const Anope::string &bmodes) : User(nnick, nuser, nhost, "", "", Me, nreal, Anope::CurTime, "", Servers::TS6_UID_Retrieve(), NULL), Serializable("BotInfo"), channels("ChanServ::Channel"), botmodes(bmodes)
-=======
 BotInfo::BotInfo(const Anope::string &nnick, const Anope::string &nuser, const Anope::string &nhost, const Anope::string &nreal, const Anope::string &bmodes) : User(nnick, nuser, nhost, "", "", Me, nreal, Anope::CurTime, "", IRCD ? IRCD->UID_Retrieve() : "", NULL), Serializable("BotInfo"), channels("ChannelInfo"), botmodes(bmodes)
->>>>>>> 9a947fa4
 {
 	this->lastmsg = this->created = Anope::CurTime;
 	this->introduced = false;
@@ -60,7 +56,7 @@
 	if (Me && Me->IsSynced())
 	{
 		IRCD->SendQuit(this, "");
-		FOREACH_MOD(OnUserQuit, (this, ""));
+		Event::OnUserQuit(&Event::UserQuit::OnUserQuit, this, "");
 		this->introduced = false;
 		XLine x(this->nick);
 		IRCD->SendSQLineDel(&x);
@@ -218,20 +214,16 @@
 	if (c->FindUser(this) == NULL)
 		return;
 
-	FOREACH_MOD(OnPrePartChannel, (this, c));
+	Event::OnPrePartChannel(&Event::PrePartChannel::OnPrePartChannel, this, c);
 
 	IRCD->SendPart(this, c, "%s", !reason.empty() ? reason.c_str() : "");
 
-<<<<<<< HEAD
-	Event::OnPartChannel(&Event::PartChannel::OnPartChannel, this, c, c->name, reason);
-=======
 	Anope::string cname = c->name;
 	Reference<Channel> cref = c;
->>>>>>> 9a947fa4
 
 	c->DeleteUser(this);
 
-	FOREACH_MOD(OnPartChannel, (this, cref, cname, reason));
+	Event::OnPartChannel(&Event::PartChannel::OnPartChannel, this, cref, cname, reason);
 }
 
 void BotInfo::OnMessage(User *u, const Anope::string &message)
